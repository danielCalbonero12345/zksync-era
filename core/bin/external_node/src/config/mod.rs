--- conflicted
+++ resolved
@@ -15,16 +15,8 @@
 };
 use zksync_types::api::BridgeAddresses;
 use zksync_web3_decl::{
-<<<<<<< HEAD
-    jsonrpsee::{
-        core::ClientError,
-        http_client::{HttpClient, HttpClientBuilder},
-        types::error::ErrorCode,
-    },
-=======
     error::ClientRpcContext,
     jsonrpsee::http_client::{HttpClient, HttpClientBuilder},
->>>>>>> 144b95ac
     namespaces::{EthNamespaceClient, ZksNamespaceClient},
 };
 
@@ -62,40 +54,20 @@
         let bridgehub_proxy_addr = client.get_bridgehub_contract().await.ok().flatten();
         let diamond_proxy_addr = client
             .get_main_contract()
-<<<<<<< HEAD
-            .await
-            .context("Failed to fetch L1 contract address")?;
-        let l2_chain_id = L2ChainId::try_from(
-            client
-                .chain_id()
-                .await
-                .context("Failed to fetch L2 chain ID")?
-                .as_u64(),
-        )
-        .unwrap();
-        let l1_chain_id = L1ChainId(
-            client
-                .l1_chain_id()
-                .await
-                .context("Failed to fetch L1 chain ID")?
-                .as_u64(),
-        );
+            .rpc_context("get_main_contract")
+            .await?;
         let base_token_addr = match client.get_base_token_l1_address().await {
             Err(ClientError::Call(err)) if ErrorCode::MethodNotFound.code() == err.code() => {
                 Address::from_str("0x0000000000000000000000000000000000000001")?
             }
             response => response.context("Failed to fetch base token address")?,
         };
-=======
-            .rpc_context("get_main_contract")
-            .await?;
         let l2_chain_id = client.chain_id().rpc_context("chain_id").await?;
         let l2_chain_id = L2ChainId::try_from(l2_chain_id.as_u64())
             .map_err(|err| anyhow::anyhow!("invalid chain ID supplied by main node: {err}"))?;
         let l1_chain_id = client.l1_chain_id().rpc_context("l1_chain_id").await?;
         let l1_chain_id = L1ChainId(l1_chain_id.as_u64());
 
->>>>>>> 144b95ac
         Ok(Self {
             bridgehub_proxy_addr,
             diamond_proxy_addr,
@@ -634,11 +606,8 @@
             l2_testnet_paymaster_addr: config.remote.l2_testnet_paymaster_addr,
             req_entities_limit: config.optional.req_entities_limit,
             fee_history_limit: config.optional.fee_history_limit,
-<<<<<<< HEAD
             base_token_address: config.remote.base_token_addr,
-=======
             filters_disabled: config.optional.filters_disabled,
->>>>>>> 144b95ac
         }
     }
 }
