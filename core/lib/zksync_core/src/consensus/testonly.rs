--- conflicted
+++ resolved
@@ -445,14 +445,8 @@
                 ZkSyncStateKeeper::new(
                     stop_receiver,
                     Box::new(io),
-<<<<<<< HEAD
-                    Box::new(MockBatchExecutorBuilder),
-                    Box::new(NoopSealer),
-                    Box::new(None),
-=======
                     Box::new(MockBatchExecutor),
                     Arc::new(NoopSealer),
->>>>>>> 2998fa5f
                 )
                 .run(),
             );
