#![allow(clippy::upper_case_acronyms, clippy::derive_partial_eq_without_eq)]

use std::{
    net::Ipv4Addr,
    str::FromStr,
    sync::Arc,
    time::{Duration, Instant},
};

use anyhow::Context as _;
use api_server::tx_sender::master_pool_sink::MasterPoolSink;
use fee_model::{ApiFeeInputProvider, BatchFeeModelInputProvider, MainNodeFeeInputProvider};
use prometheus_exporter::PrometheusExporterConfig;
use prover_dal::Prover;
use temp_config_store::Secrets;
use tokio::{
    sync::{oneshot, watch},
    task::JoinHandle,
};
use zksync_circuit_breaker::{
    l1_txs::FailedL1TransactionChecker, replication_lag::ReplicationLagChecker,
    CircuitBreakerChecker, CircuitBreakers,
};
use zksync_commitment_generator::CommitmentGenerator;
use zksync_concurrency::{ctx, scope};
use zksync_config::{
    configs::{
        api::{MerkleTreeApiConfig, Web3JsonRpcConfig},
        chain::{
            CircuitBreakerConfig, L1BatchCommitDataGeneratorMode, MempoolConfig,
            OperationsManagerConfig, StateKeeperConfig,
        },
        consensus::ConsensusConfig,
        database::{MerkleTreeConfig, MerkleTreeMode},
        wallets,
        wallets::Wallets,
        ContractsConfig, GeneralConfig,
    },
    ApiConfig, DBConfig, EthWatchConfig, GenesisConfig, PostgresConfig,
};
use zksync_contracts::governance_contract;
use zksync_dal::{metrics::PostgresMetrics, ConnectionPool, Core, CoreDal};
use zksync_db_connection::healthcheck::ConnectionPoolHealthCheck;
use zksync_eth_client::{
    clients::{PKSigningClient, QueryClient},
    BoundEthInterface, EthInterface,
};
use zksync_eth_watch::{EthHttpQueryClient, EthWatch};
use zksync_health_check::{AppHealthCheck, HealthStatus, ReactiveHealthCheck};
use zksync_house_keeper::{
    blocks_state_reporter::L1BatchMetricsReporter, fri_gpu_prover_archiver::FriGpuProverArchiver,
    fri_proof_compressor_job_retry_manager::FriProofCompressorJobRetryManager,
    fri_proof_compressor_queue_monitor::FriProofCompressorStatsReporter,
    fri_prover_job_retry_manager::FriProverJobRetryManager,
    fri_prover_jobs_archiver::FriProverJobArchiver,
    fri_prover_queue_monitor::FriProverStatsReporter,
    fri_scheduler_circuit_queuer::SchedulerCircuitQueuer,
    fri_witness_generator_jobs_retry_manager::FriWitnessGeneratorJobRetryManager,
    fri_witness_generator_queue_monitor::FriWitnessGeneratorStatsReporter,
    periodic_job::PeriodicJob,
    waiting_to_queued_fri_witness_job_mover::WaitingToQueuedFriWitnessJobMover,
};
use zksync_object_store::{ObjectStore, ObjectStoreFactory};
use zksync_queued_job_processor::JobProcessor;
use zksync_shared_metrics::{InitStage, APP_METRICS};
use zksync_state::PostgresStorageCaches;
use zksync_types::{ethabi::Contract, fee_model::FeeModelConfig, Address, L2ChainId};

use crate::{
    api_server::{
        contract_verification,
        execution_sandbox::{VmConcurrencyBarrier, VmConcurrencyLimiter},
        healthcheck::HealthCheckHandle,
        tree::TreeApiHttpClient,
        tx_sender::{ApiContracts, TxSender, TxSenderBuilder, TxSenderConfig},
        web3::{self, mempool_cache::MempoolCache, state::InternalApiConfig, Namespace},
    },
    basic_witness_input_producer::BasicWitnessInputProducer,
    eth_sender::{
        l1_batch_commit_data_generator::{
            L1BatchCommitDataGenerator, RollupModeL1BatchCommitDataGenerator,
            ValidiumModeL1BatchCommitDataGenerator,
        },
        Aggregator, EthTxAggregator, EthTxManager,
    },
    genesis::GenesisParams,
    l1_gas_price::{
        GasAdjusterSingleton, PubdataPricing, RollupPubdataPricing, ValidiumPubdataPricing,
    },
    metadata_calculator::{MetadataCalculator, MetadataCalculatorConfig},
    state_keeper::{
        create_state_keeper, AsyncRocksdbCache, MempoolFetcher, MempoolGuard, OutputHandler,
        SequencerSealer, StateKeeperPersistence,
    },
    utils::ensure_l1_batch_commit_data_generation_mode,
};

pub mod api_server;
pub mod basic_witness_input_producer;
pub mod consensus;
pub mod consistency_checker;
<<<<<<< HEAD
pub mod da_sender;
=======
pub mod db_pruner;
>>>>>>> f16c7711
pub mod eth_sender;
pub mod fee_model;
pub mod gas_tracker;
pub mod genesis;
pub mod l1_gas_price;
pub mod metadata_calculator;
pub mod proof_data_handler;
pub mod proto;
pub mod reorg_detector;
pub mod state_keeper;
pub mod sync_layer;
pub mod temp_config_store;
pub mod utils;
pub mod vm_runner;

/// Inserts the initial information about zkSync tokens into the database.
pub async fn genesis_init(
    genesis_config: GenesisConfig,
    postgres_config: &PostgresConfig,
) -> anyhow::Result<()> {
    let db_url = postgres_config.master_url()?;
    let pool = ConnectionPool::<Core>::singleton(db_url)
        .build()
        .await
        .context("failed to build connection_pool")?;
    let mut storage = pool.connection().await.context("connection()")?;

    let params = GenesisParams::load_genesis_params(genesis_config)?;
    genesis::ensure_genesis_state(&mut storage, &params).await?;

    Ok(())
}

pub async fn is_genesis_needed(postgres_config: &PostgresConfig) -> bool {
    let db_url = postgres_config.master_url().unwrap();
    let pool = ConnectionPool::<Core>::singleton(db_url)
        .build()
        .await
        .expect("failed to build connection_pool");
    let mut storage = pool.connection().await.expect("connection()");
    storage.blocks_dal().is_genesis_needed().await.unwrap()
}

/// Sets up an interrupt handler and returns a future that resolves once an interrupt signal
/// is received.
pub fn setup_sigint_handler() -> oneshot::Receiver<()> {
    let (sigint_sender, sigint_receiver) = oneshot::channel();
    let mut sigint_sender = Some(sigint_sender);
    ctrlc::set_handler(move || {
        if let Some(sigint_sender) = sigint_sender.take() {
            sigint_sender.send(()).ok();
            // ^ The send fails if `sigint_receiver` is dropped. We're OK with this,
            // since at this point the node should be stopping anyway, or is not interested
            // in listening to interrupt signals.
        }
    })
    .expect("Error setting Ctrl+C handler");

    sigint_receiver
}

#[derive(Debug, Clone, Copy, PartialEq)]
pub enum Component {
    /// Public Web3 API running on HTTP server.
    HttpApi,
    /// Public Web3 API (including PubSub) running on WebSocket server.
    WsApi,
    /// REST API for contract verification.
    ContractVerificationApi,
    /// Metadata calculator.
    Tree,
    /// Merkle tree API.
    TreeApi,
    EthWatcher,
    /// Eth tx generator.
    EthTxAggregator,
    /// Manager for eth tx.
    EthTxManager,
    /// State keeper.
    StateKeeper,
    /// Produces input for basic witness generator and uploads it as bin encoded file (blob) to GCS.
    /// The blob is later used as input for Basic Witness Generators.
    BasicWitnessInputProducer,
    /// Component for housekeeping task such as cleaning blobs from GCS, reporting metrics etc.
    Housekeeper,
    /// Component for exposing APIs to prover for providing proof generation data and accepting proofs.
    ProofDataHandler,
    /// Component generating BFT consensus certificates for L2 blocks.
    Consensus,
    /// Component generating commitment for L1 batches.
    CommitmentGenerator,
}

#[derive(Debug)]
pub struct Components(pub Vec<Component>);

impl FromStr for Components {
    type Err = String;

    fn from_str(s: &str) -> Result<Components, String> {
        match s {
            "api" => Ok(Components(vec![
                Component::HttpApi,
                Component::WsApi,
                Component::ContractVerificationApi,
            ])),
            "http_api" => Ok(Components(vec![Component::HttpApi])),
            "ws_api" => Ok(Components(vec![Component::WsApi])),
            "contract_verification_api" => Ok(Components(vec![Component::ContractVerificationApi])),
            "tree" => Ok(Components(vec![Component::Tree])),
            "tree_api" => Ok(Components(vec![Component::TreeApi])),
            "state_keeper" => Ok(Components(vec![Component::StateKeeper])),
            "housekeeper" => Ok(Components(vec![Component::Housekeeper])),
            "basic_witness_input_producer" => {
                Ok(Components(vec![Component::BasicWitnessInputProducer]))
            }
            "eth" => Ok(Components(vec![
                Component::EthWatcher,
                Component::EthTxAggregator,
                Component::EthTxManager,
            ])),
            "eth_watcher" => Ok(Components(vec![Component::EthWatcher])),
            "eth_tx_aggregator" => Ok(Components(vec![Component::EthTxAggregator])),
            "eth_tx_manager" => Ok(Components(vec![Component::EthTxManager])),
            "proof_data_handler" => Ok(Components(vec![Component::ProofDataHandler])),
            "consensus" => Ok(Components(vec![Component::Consensus])),
            "commitment_generator" => Ok(Components(vec![Component::CommitmentGenerator])),
            other => Err(format!("{} is not a valid component name", other)),
        }
    }
}

pub async fn initialize_components(
    configs: &GeneralConfig,
    wallets: &Wallets,
    genesis_config: &GenesisConfig,
    contracts_config: &ContractsConfig,
    components: &[Component],
    secrets: &Secrets,
    consensus_config: Option<ConsensusConfig>,
) -> anyhow::Result<(
    Vec<JoinHandle<anyhow::Result<()>>>,
    watch::Sender<bool>,
    HealthCheckHandle,
)> {
    tracing::info!("Starting the components: {components:?}");
    let l2_chain_id = genesis_config.l2_chain_id;
    let db_config = configs.db_config.clone().context("db_config")?;
    let postgres_config = configs.postgres_config.clone().context("postgres_config")?;

    if let Some(threshold) = postgres_config.slow_query_threshold() {
        ConnectionPool::<Core>::global_config().set_slow_query_threshold(threshold)?;
    }
    if let Some(threshold) = postgres_config.long_connection_threshold() {
        ConnectionPool::<Core>::global_config().set_long_connection_threshold(threshold)?;
    }

    let pool_size = postgres_config.max_connections()?;
    let pool_size_master = postgres_config
        .max_connections_master()
        .unwrap_or(pool_size);

    let connection_pool =
        ConnectionPool::<Core>::builder(postgres_config.master_url()?, pool_size_master)
            .build()
            .await
            .context("failed to build connection_pool")?;
    // We're most interested in setting acquire / statement timeouts for the API server, which puts the most load
    // on Postgres.
    let replica_connection_pool =
        ConnectionPool::<Core>::builder(postgres_config.replica_url()?, pool_size)
            .set_acquire_timeout(postgres_config.acquire_timeout())
            .set_statement_timeout(postgres_config.statement_timeout())
            .build()
            .await
            .context("failed to build replica_connection_pool")?;

    let health_check_config = configs
        .api_config
        .clone()
        .context("api_config")?
        .healthcheck;

    let app_health = Arc::new(AppHealthCheck::new(
        health_check_config.slow_time_limit(),
        health_check_config.hard_time_limit(),
    ));

    let eth = configs.eth.clone().context("eth")?;
    let circuit_breaker_config = configs
        .circuit_breaker_config
        .clone()
        .context("circuit_breaker_config")?;

    let circuit_breaker_checker = CircuitBreakerChecker::new(
        Arc::new(
            circuit_breakers_for_components(components, &postgres_config, &circuit_breaker_config)
                .await
                .context("circuit_breakers_for_components")?,
        ),
        circuit_breaker_config.sync_interval(),
    );
    circuit_breaker_checker.check().await.unwrap_or_else(|err| {
        panic!("Circuit breaker triggered: {}", err);
    });

    let query_client = QueryClient::new(&eth.web3_url).unwrap();
    let gas_adjuster_config = eth.gas_adjuster.context("gas_adjuster")?;
    let sender = eth.sender.as_ref().context("sender")?;
    let pubdata_pricing: Arc<dyn PubdataPricing> =
        match genesis_config.l1_batch_commit_data_generator_mode {
            L1BatchCommitDataGeneratorMode::Rollup => Arc::new(RollupPubdataPricing {}),
            L1BatchCommitDataGeneratorMode::Validium => Arc::new(ValidiumPubdataPricing {}),
        };

    let mut gas_adjuster = GasAdjusterSingleton::new(
        eth.web3_url.clone(),
        gas_adjuster_config,
        sender.pubdata_sending_mode,
        pubdata_pricing,
    );

    let (stop_sender, stop_receiver) = watch::channel(false);

    // Prometheus exporter and circuit breaker checker should run for every component configuration.
    let prom_config = configs
        .prometheus_config
        .clone()
        .context("prometheus_config")?;
    let prom_config = PrometheusExporterConfig::pull(prom_config.listener_port);

    let (prometheus_health_check, prometheus_health_updater) =
        ReactiveHealthCheck::new("prometheus_exporter");
    app_health.insert_component(prometheus_health_check)?;
    let prometheus_task = prom_config.run(stop_receiver.clone());
    let prometheus_task = tokio::spawn(async move {
        prometheus_health_updater.update(HealthStatus::Ready.into());
        let res = prometheus_task.await;
        drop(prometheus_health_updater);
        res
    });

    let mut task_futures: Vec<JoinHandle<anyhow::Result<()>>> = vec![
        prometheus_task,
        tokio::spawn(circuit_breaker_checker.run(stop_receiver.clone())),
    ];

    if components.contains(&Component::WsApi)
        || components.contains(&Component::HttpApi)
        || components.contains(&Component::ContractVerificationApi)
    {
        let api_config = configs.api_config.clone().context("api_config")?;
        let state_keeper_config = configs
            .state_keeper_config
            .clone()
            .context("state_keeper_config")?;
        let tx_sender_config = TxSenderConfig::new(
            &state_keeper_config,
            &api_config.web3_json_rpc,
            wallets
                .state_keeper
                .clone()
                .context("Fee account")?
                .fee_account
                .address(),
            l2_chain_id,
        );
        let internal_api_config =
            InternalApiConfig::new(&api_config.web3_json_rpc, contracts_config, genesis_config);

        // Lazily initialize storage caches only when they are needed (e.g., skip their initialization
        // if we only run the explorer APIs). This is required because the cache update task will
        // terminate immediately if storage caches are dropped, which will lead to the (unexpected)
        // program termination.
        let mut storage_caches = None;

        let mempool_cache = MempoolCache::new(api_config.web3_json_rpc.mempool_cache_size());
        let mempool_cache_update_task = mempool_cache.update_task(
            connection_pool.clone(),
            api_config.web3_json_rpc.mempool_cache_update_interval(),
        );
        task_futures.push(tokio::spawn(
            mempool_cache_update_task.run(stop_receiver.clone()),
        ));

        if components.contains(&Component::HttpApi) {
            storage_caches = Some(
                build_storage_caches(
                    &api_config.web3_json_rpc,
                    &replica_connection_pool,
                    &mut task_futures,
                    stop_receiver.clone(),
                )
                .context("build_storage_caches()")?,
            );

            let started_at = Instant::now();
            tracing::info!("Initializing HTTP API");
            let bounded_gas_adjuster = gas_adjuster
                .get_or_init()
                .await
                .context("gas_adjuster.get_or_init()")?;
            let batch_fee_input_provider = Arc::new(MainNodeFeeInputProvider::new(
                bounded_gas_adjuster,
                FeeModelConfig::from_state_keeper_config(&state_keeper_config),
            ));
            run_http_api(
                &mut task_futures,
                &app_health,
                &postgres_config,
                &tx_sender_config,
                &state_keeper_config,
                &internal_api_config,
                &api_config,
                connection_pool.clone(),
                replica_connection_pool.clone(),
                stop_receiver.clone(),
                batch_fee_input_provider,
                state_keeper_config.save_call_traces,
                storage_caches.clone().unwrap(),
                mempool_cache.clone(),
            )
            .await
            .context("run_http_api")?;

            let elapsed = started_at.elapsed();
            APP_METRICS.init_latency[&InitStage::HttpApi].set(elapsed);
            tracing::info!(
                "Initialized HTTP API on port {:?} in {elapsed:?}",
                api_config.web3_json_rpc.http_port
            );
        }

        if components.contains(&Component::WsApi) {
            let storage_caches = match storage_caches {
                Some(storage_caches) => storage_caches,
                None => build_storage_caches(
                    &configs.api_config.clone().context("api")?.web3_json_rpc,
                    &replica_connection_pool,
                    &mut task_futures,
                    stop_receiver.clone(),
                )
                .context("build_storage_caches()")?,
            };

            let started_at = Instant::now();
            tracing::info!("initializing WS API");
            let bounded_gas_adjuster = gas_adjuster
                .get_or_init()
                .await
                .context("gas_adjuster.get_or_init()")?;
            let batch_fee_input_provider = Arc::new(MainNodeFeeInputProvider::new(
                bounded_gas_adjuster,
                FeeModelConfig::from_state_keeper_config(&state_keeper_config),
            ));
            run_ws_api(
                &mut task_futures,
                &app_health,
                &postgres_config,
                &tx_sender_config,
                &state_keeper_config,
                &internal_api_config,
                &api_config,
                batch_fee_input_provider,
                connection_pool.clone(),
                replica_connection_pool.clone(),
                stop_receiver.clone(),
                storage_caches,
                mempool_cache,
            )
            .await
            .context("run_ws_api")?;

            let elapsed = started_at.elapsed();
            APP_METRICS.init_latency[&InitStage::WsApi].set(elapsed);
            tracing::info!(
                "Initialized WS API on port {} in {elapsed:?}",
                api_config.web3_json_rpc.ws_port
            );
        }

        if components.contains(&Component::ContractVerificationApi) {
            let started_at = Instant::now();
            tracing::info!("initializing contract verification REST API");
            task_futures.push(tokio::spawn(contract_verification::start_server(
                connection_pool.clone(),
                replica_connection_pool.clone(),
                configs
                    .contract_verifier
                    .clone()
                    .context("Contract verifier")?,
                stop_receiver.clone(),
            )));
            let elapsed = started_at.elapsed();
            APP_METRICS.init_latency[&InitStage::ContractVerificationApi].set(elapsed);
            tracing::info!("initialized contract verification REST API in {elapsed:?}");
        }
    }

    let object_store_config = configs
        .prover_config
        .clone()
        .context("Prover")?
        .object_store
        .clone()
        .context("object_store_config")?;
    let store_factory = ObjectStoreFactory::new(object_store_config);

    if components.contains(&Component::StateKeeper) {
        let started_at = Instant::now();
        tracing::info!("initializing State Keeper");
        let bounded_gas_adjuster = gas_adjuster
            .get_or_init()
            .await
            .context("gas_adjuster.get_or_init()")?;
        let state_keeper_config = configs
            .state_keeper_config
            .clone()
            .context("state_keeper_config")?;
        let batch_fee_input_provider = Arc::new(MainNodeFeeInputProvider::new(
            bounded_gas_adjuster,
            FeeModelConfig::from_state_keeper_config(&state_keeper_config),
        ));
        add_state_keeper_to_task_futures(
            &mut task_futures,
            &postgres_config,
            contracts_config,
            state_keeper_config,
            wallets
                .state_keeper
                .clone()
                .context("State keeper wallets")?,
            l2_chain_id,
            &db_config,
            &configs.mempool_config.clone().context("mempool_config")?,
            batch_fee_input_provider,
            stop_receiver.clone(),
        )
        .await
        .context("add_state_keeper_to_task_futures()")?;

        let elapsed = started_at.elapsed();
        APP_METRICS.init_latency[&InitStage::StateKeeper].set(elapsed);
        tracing::info!("initialized State Keeper in {elapsed:?}");
    }

    let diamond_proxy_addr = contracts_config.diamond_proxy_addr;
    let state_transition_manager_addr = genesis_config
        .shared_bridge
        .as_ref()
        .map(|a| a.state_transition_proxy_addr);

    if components.contains(&Component::Consensus) {
        let secrets = secrets.consensus.as_ref().context("Secrets are missing")?;
        let cfg = consensus::config::main_node(
            consensus_config
                .as_ref()
                .context("consensus component's config is missing")?,
            secrets,
        )?;
        let started_at = Instant::now();
        tracing::info!("initializing Consensus");
        let pool = connection_pool.clone();
        let mut stop_receiver = stop_receiver.clone();
        task_futures.push(tokio::spawn(async move {
            // We instantiate the root context here, since the consensus task is the only user of the
            // structured concurrency framework.
            // Note, however, that awaiting for the `stop_receiver` is related to the root context behavior,
            // not the consensus task itself. There may have been any number of tasks running in the root context,
            // but we only need to wait for stop signal once, and it will be propagated to all child contexts.
            let root_ctx = ctx::root();
            scope::run!(&root_ctx, |ctx, s| async move {
                s.spawn_bg(consensus::era::run_main_node(ctx, cfg, pool));
                let _ = stop_receiver.wait_for(|stop| *stop).await?;
                Ok(())
            })
            .await
        }));

        let elapsed = started_at.elapsed();
        APP_METRICS.init_latency[&InitStage::Consensus].set(elapsed);
        tracing::info!("initialized Consensus in {elapsed:?}");
    }

    if components.contains(&Component::EthWatcher) {
        let started_at = Instant::now();
        tracing::info!("initializing ETH-Watcher");
        let eth_watch_pool = ConnectionPool::<Core>::singleton(postgres_config.master_url()?)
            .build()
            .await
            .context("failed to build eth_watch_pool")?;
        let governance = (governance_contract(), contracts_config.governance_addr);
        let eth_watch_config = configs
            .eth
            .clone()
            .context("eth_config")?
            .watcher
            .context("watcher")?;
        task_futures.push(
            start_eth_watch(
                eth_watch_config,
                eth_watch_pool,
                Arc::new(query_client.clone()),
                diamond_proxy_addr,
                state_transition_manager_addr,
                governance,
                stop_receiver.clone(),
            )
            .await
            .context("start_eth_watch()")?,
        );
        let elapsed = started_at.elapsed();
        APP_METRICS.init_latency[&InitStage::EthWatcher].set(elapsed);
        tracing::info!("initialized ETH-Watcher in {elapsed:?}");
    }

    if components.contains(&Component::EthTxAggregator) {
        let started_at = Instant::now();
        tracing::info!("initializing ETH-TxAggregator");
        let eth_sender_pool = ConnectionPool::<Core>::singleton(postgres_config.master_url()?)
            .build()
            .await
            .context("failed to build eth_sender_pool")?;

        let eth_sender_wallets = wallets.eth_sender.clone().context("eth_sender")?;
        let operator_private_key = eth_sender_wallets.operator.private_key();
        let diamond_proxy_addr = contracts_config.diamond_proxy_addr;
        let default_priority_fee_per_gas = eth
            .gas_adjuster
            .as_ref()
            .context("gas_adjuster")?
            .default_priority_fee_per_gas;
        let l1_chain_id = genesis_config.l1_chain_id;
        let web3_url = &eth.web3_url;

        let eth_client = PKSigningClient::new_raw(
            operator_private_key,
            diamond_proxy_addr,
            default_priority_fee_per_gas,
            l1_chain_id,
            web3_url,
        );

        let l1_batch_commit_data_generator_mode =
            genesis_config.l1_batch_commit_data_generator_mode;
        ensure_l1_batch_commit_data_generation_mode(
            l1_batch_commit_data_generator_mode,
            contracts_config.diamond_proxy_addr,
            &eth_client,
        )
        .await?;

        let l1_batch_commit_data_generator: Arc<dyn L1BatchCommitDataGenerator> =
            match l1_batch_commit_data_generator_mode {
                L1BatchCommitDataGeneratorMode::Rollup => {
                    Arc::new(RollupModeL1BatchCommitDataGenerator {})
                }
                L1BatchCommitDataGeneratorMode::Validium => {
                    Arc::new(ValidiumModeL1BatchCommitDataGenerator {})
                }
            };

        let operator_blobs_address = eth_sender_wallets.blob_operator.map(|x| x.address());

        let sender_config = eth.sender.clone().context("eth_sender")?;
        let eth_tx_aggregator_actor = EthTxAggregator::new(
            eth_sender_pool,
            sender_config.clone(),
            Aggregator::new(
                sender_config.clone(),
                store_factory.create_store().await,
                operator_blobs_address.is_some(),
                l1_batch_commit_data_generator.clone(),
            ),
            Arc::new(eth_client),
            contracts_config.validator_timelock_addr,
            contracts_config.l1_multicall3_addr,
            diamond_proxy_addr,
            l2_chain_id,
            operator_blobs_address,
            l1_batch_commit_data_generator,
        )
        .await;
        task_futures.push(tokio::spawn(
            eth_tx_aggregator_actor.run(stop_receiver.clone()),
        ));
        let elapsed = started_at.elapsed();
        APP_METRICS.init_latency[&InitStage::EthTxAggregator].set(elapsed);
        tracing::info!("initialized ETH-TxAggregator in {elapsed:?}");
    }

    if components.contains(&Component::EthTxManager) {
        let started_at = Instant::now();
        tracing::info!("initializing ETH-TxManager");
        let eth_manager_pool = ConnectionPool::<Core>::singleton(postgres_config.master_url()?)
            .build()
            .await
            .context("failed to build eth_manager_pool")?;
        let eth_sender = configs.eth.clone().context("eth_sender_config")?;
        let eth_sender_wallets = wallets.eth_sender.clone().context("eth_sender")?;
        let operator_private_key = eth_sender_wallets.operator.private_key();
        let diamond_proxy_addr = contracts_config.diamond_proxy_addr;
        let default_priority_fee_per_gas = eth
            .gas_adjuster
            .as_ref()
            .context("gas_adjuster")?
            .default_priority_fee_per_gas;
        let l1_chain_id = genesis_config.l1_chain_id;
        let web3_url = &eth.web3_url;

        let eth_client = PKSigningClient::new_raw(
            operator_private_key,
            diamond_proxy_addr,
            default_priority_fee_per_gas,
            l1_chain_id,
            web3_url,
        );

        let eth_client_blobs = if let Some(blob_operator) = eth_sender_wallets.blob_operator {
            let operator_blob_private_key = blob_operator.private_key();
            Some(PKSigningClient::new_raw(
                operator_blob_private_key,
                diamond_proxy_addr,
                default_priority_fee_per_gas,
                l1_chain_id,
                web3_url,
            ))
        } else {
            None
        };

        let eth_tx_manager_actor = EthTxManager::new(
            eth_manager_pool,
            eth_sender.sender.clone().context("eth_sender")?,
            gas_adjuster
                .get_or_init()
                .await
                .context("gas_adjuster.get_or_init()")?,
            Arc::new(eth_client),
            eth_client_blobs.map(|c| Arc::new(c) as Arc<dyn BoundEthInterface>),
        );
        task_futures.extend([tokio::spawn(
            eth_tx_manager_actor.run(stop_receiver.clone()),
        )]);
        let elapsed = started_at.elapsed();
        APP_METRICS.init_latency[&InitStage::EthTxManager].set(elapsed);
        tracing::info!("initialized ETH-TxManager in {elapsed:?}");
    }

    add_trees_to_task_futures(
        configs,
        &mut task_futures,
        &app_health,
        components,
        &store_factory,
        stop_receiver.clone(),
    )
    .await
    .context("add_trees_to_task_futures()")?;

    if components.contains(&Component::BasicWitnessInputProducer) {
        let singleton_connection_pool =
            ConnectionPool::<Core>::singleton(postgres_config.master_url()?)
                .build()
                .await
                .context("failed to build singleton connection_pool")?;
        add_basic_witness_input_producer_to_task_futures(
            &mut task_futures,
            &singleton_connection_pool,
            &store_factory,
            l2_chain_id,
            stop_receiver.clone(),
        )
        .await
        .context("add_basic_witness_input_producer_to_task_futures()")?;
    }

    if components.contains(&Component::Housekeeper) {
        add_house_keeper_to_task_futures(configs, &mut task_futures, stop_receiver.clone())
            .await
            .context("add_house_keeper_to_task_futures()")?;
    }

    if components.contains(&Component::ProofDataHandler) {
        task_futures.push(tokio::spawn(proof_data_handler::run_server(
            configs
                .proof_data_handler_config
                .clone()
                .context("proof_data_handler_config")?,
            store_factory.create_store().await,
            connection_pool.clone(),
            stop_receiver.clone(),
        )));
    }

    if components.contains(&Component::CommitmentGenerator) {
        let commitment_generator_pool =
            ConnectionPool::<Core>::singleton(postgres_config.master_url()?)
                .build()
                .await
                .context("failed to build commitment_generator_pool")?;
        let commitment_generator = CommitmentGenerator::new(commitment_generator_pool);
        app_health.insert_component(commitment_generator.health_check())?;
        task_futures.push(tokio::spawn(
            commitment_generator.run(stop_receiver.clone()),
        ));
    }

    // Run healthcheck server for all components.
    let db_health_check = ConnectionPoolHealthCheck::new(replica_connection_pool);
    app_health.insert_custom_component(Arc::new(db_health_check))?;
    let health_check_handle =
        HealthCheckHandle::spawn_server(health_check_config.bind_addr(), app_health);

    if let Some(task) = gas_adjuster.run_if_initialized(stop_receiver.clone()) {
        task_futures.push(task);
    }

    Ok((task_futures, stop_sender, health_check_handle))
}

#[allow(clippy::too_many_arguments)]
async fn add_state_keeper_to_task_futures(
    task_futures: &mut Vec<JoinHandle<anyhow::Result<()>>>,
    postgres_config: &PostgresConfig,
    contracts_config: &ContractsConfig,
    state_keeper_config: StateKeeperConfig,
    state_keeper_wallets: wallets::StateKeeper,
    l2chain_id: L2ChainId,
    db_config: &DBConfig,
    mempool_config: &MempoolConfig,
    batch_fee_input_provider: Arc<dyn BatchFeeModelInputProvider>,
    stop_receiver: watch::Receiver<bool>,
) -> anyhow::Result<()> {
    let state_keeper_pool = ConnectionPool::<Core>::singleton(postgres_config.master_url()?)
        .build()
        .await
        .context("failed to build state_keeper_pool")?;
    let mempool = {
        let mut storage = state_keeper_pool
            .connection()
            .await
            .context("Access storage to build mempool")?;
        let mempool = MempoolGuard::from_storage(&mut storage, mempool_config.capacity).await;
        mempool.register_metrics();
        mempool
    };

    let l2_block_sealer_pool = ConnectionPool::<Core>::singleton(postgres_config.master_url()?)
        .build()
        .await
        .context("failed to build l2_block_sealer_pool")?;
    let (persistence, l2_block_sealer) = StateKeeperPersistence::new(
        l2_block_sealer_pool,
        contracts_config
            .l2_shared_bridge_addr
            .context("`l2_shared_bridge_addr` config is missing")?,
        state_keeper_config.l2_block_seal_queue_capacity,
    );
    task_futures.push(tokio::spawn(l2_block_sealer.run()));

    // One (potentially held long-term) connection for `AsyncCatchupTask` and another connection
    // to access `AsyncRocksdbCache` as a storage.
    let async_cache_pool = ConnectionPool::<Core>::builder(postgres_config.master_url()?, 2)
        .build()
        .await
        .context("failed to build async_cache_pool")?;
    let (async_cache, async_catchup_task) =
        AsyncRocksdbCache::new(async_cache_pool, db_config.state_keeper_db_path.clone());
    let state_keeper = create_state_keeper(
        state_keeper_config,
        state_keeper_wallets,
        async_cache,
        l2chain_id,
        mempool_config,
        state_keeper_pool,
        mempool.clone(),
        batch_fee_input_provider.clone(),
        OutputHandler::new(Box::new(persistence)),
        stop_receiver.clone(),
    )
    .await;

    let mut stop_receiver_clone = stop_receiver.clone();
    task_futures.push(tokio::task::spawn(async move {
        let result = async_catchup_task.run(stop_receiver_clone.clone()).await;
        stop_receiver_clone.changed().await?;
        result
    }));
    task_futures.push(tokio::spawn(state_keeper.run()));

    let mempool_fetcher_pool = ConnectionPool::<Core>::singleton(postgres_config.master_url()?)
        .build()
        .await
        .context("failed to build mempool_fetcher_pool")?;
    let mempool_fetcher = MempoolFetcher::new(
        mempool,
        batch_fee_input_provider,
        mempool_config,
        mempool_fetcher_pool,
    );
    let mempool_fetcher_handle = tokio::spawn(mempool_fetcher.run(stop_receiver));
    task_futures.push(mempool_fetcher_handle);
    Ok(())
}

pub async fn start_eth_watch(
    config: EthWatchConfig,
    pool: ConnectionPool<Core>,
    eth_gateway: Arc<dyn EthInterface>,
    diamond_proxy_addr: Address,
    state_transition_manager_addr: Option<Address>,
    governance: (Contract, Address),
    stop_receiver: watch::Receiver<bool>,
) -> anyhow::Result<JoinHandle<anyhow::Result<()>>> {
    let eth_client = EthHttpQueryClient::new(
        eth_gateway,
        diamond_proxy_addr,
        state_transition_manager_addr,
        governance.1,
        config.confirmations_for_eth_event,
    );

    let eth_watch = EthWatch::new(
        diamond_proxy_addr,
        state_transition_manager_addr,
        &governance.0,
        Box::new(eth_client),
        pool,
        config.poll_interval(),
    )
    .await?;

    Ok(tokio::spawn(eth_watch.run(stop_receiver)))
}

async fn add_trees_to_task_futures(
    configs: &GeneralConfig,
    task_futures: &mut Vec<JoinHandle<anyhow::Result<()>>>,
    app_health: &AppHealthCheck,
    components: &[Component],
    store_factory: &ObjectStoreFactory,
    stop_receiver: watch::Receiver<bool>,
) -> anyhow::Result<()> {
    if !components.contains(&Component::Tree) {
        anyhow::ensure!(
            !components.contains(&Component::TreeApi),
            "Merkle tree API cannot be started without a tree component"
        );
        return Ok(());
    }

    let db_config = configs.db_config.clone().context("db_config")?;
    let operation_config = configs
        .operations_manager_config
        .clone()
        .context("operations_manager_config")?;
    let api_config = configs
        .api_config
        .clone()
        .context("api_config")?
        .merkle_tree;
    let postgres_config = configs.postgres_config.clone().context("postgres_config")?;
    let api_config = components
        .contains(&Component::TreeApi)
        .then_some(&api_config);

    let object_store = match db_config.merkle_tree.mode {
        MerkleTreeMode::Lightweight => None,
        MerkleTreeMode::Full => Some(store_factory.create_store().await),
    };

    run_tree(
        task_futures,
        app_health,
        &postgres_config,
        &db_config.merkle_tree,
        api_config,
        &operation_config,
        object_store,
        stop_receiver,
    )
    .await
    .context("run_tree()")
}

#[allow(clippy::too_many_arguments)]
async fn run_tree(
    task_futures: &mut Vec<JoinHandle<anyhow::Result<()>>>,
    app_health: &AppHealthCheck,
    postgres_config: &PostgresConfig,
    merkle_tree_config: &MerkleTreeConfig,
    api_config: Option<&MerkleTreeApiConfig>,
    operation_manager: &OperationsManagerConfig,
    object_store: Option<Arc<dyn ObjectStore>>,
    stop_receiver: watch::Receiver<bool>,
) -> anyhow::Result<()> {
    let started_at = Instant::now();
    let mode_str = if matches!(merkle_tree_config.mode, MerkleTreeMode::Full) {
        "full"
    } else {
        "lightweight"
    };
    tracing::info!("Initializing Merkle tree in {mode_str} mode");

    let config = MetadataCalculatorConfig::for_main_node(merkle_tree_config, operation_manager);
    let pool = ConnectionPool::singleton(postgres_config.master_url()?)
        .build()
        .await
        .context("failed to build connection pool for Merkle tree")?;
    // The number of connections in a recovery pool is based on the mainnet recovery runs. It doesn't need
    // to be particularly accurate at this point, since the main node isn't expected to recover from a snapshot.
    let recovery_pool = ConnectionPool::builder(postgres_config.replica_url()?, 10)
        .build()
        .await
        .context("failed to build connection pool for Merkle tree recovery")?;
    let metadata_calculator = MetadataCalculator::new(config, object_store, pool)
        .await
        .context("failed initializing metadata_calculator")?
        .with_recovery_pool(recovery_pool);

    if let Some(api_config) = api_config {
        let address = (Ipv4Addr::UNSPECIFIED, api_config.port).into();
        let tree_reader = metadata_calculator.tree_reader();
        let stop_receiver = stop_receiver.clone();
        task_futures.push(tokio::spawn(async move {
            tree_reader
                .wait()
                .await
                .run_api_server(address, stop_receiver)
                .await
        }));
    }

    let tree_health_check = metadata_calculator.tree_health_check();
    app_health.insert_component(tree_health_check)?;
    let tree_task = tokio::spawn(metadata_calculator.run(stop_receiver));
    task_futures.push(tree_task);

    let elapsed = started_at.elapsed();
    APP_METRICS.init_latency[&InitStage::Tree].set(elapsed);
    tracing::info!("Initialized {mode_str} tree in {elapsed:?}");
    Ok(())
}

async fn add_basic_witness_input_producer_to_task_futures(
    task_futures: &mut Vec<JoinHandle<anyhow::Result<()>>>,
    connection_pool: &ConnectionPool<Core>,
    store_factory: &ObjectStoreFactory,
    l2_chain_id: L2ChainId,
    stop_receiver: watch::Receiver<bool>,
) -> anyhow::Result<()> {
    // Witness Generator won't be spawned with `ZKSYNC_LOCAL_SETUP` running.
    // BasicWitnessInputProducer shouldn't be producing input for it locally either.
    if std::env::var("ZKSYNC_LOCAL_SETUP") == Ok("true".to_owned()) {
        return Ok(());
    }
    let started_at = Instant::now();
    tracing::info!("initializing BasicWitnessInputProducer");
    let producer =
        BasicWitnessInputProducer::new(connection_pool.clone(), store_factory, l2_chain_id).await?;
    task_futures.push(tokio::spawn(producer.run(stop_receiver, None)));
    tracing::info!(
        "Initialized BasicWitnessInputProducer in {:?}",
        started_at.elapsed()
    );
    let elapsed = started_at.elapsed();
    APP_METRICS.init_latency[&InitStage::BasicWitnessInputProducer].set(elapsed);
    Ok(())
}

async fn add_house_keeper_to_task_futures(
    configs: &GeneralConfig,
    task_futures: &mut Vec<JoinHandle<anyhow::Result<()>>>,
    stop_receiver: watch::Receiver<bool>,
) -> anyhow::Result<()> {
    let house_keeper_config = configs
        .house_keeper_config
        .clone()
        .context("house_keeper_config")?;
    let postgres_config = configs.postgres_config.clone().context("postgres_config")?;
    let connection_pool = ConnectionPool::<Core>::builder(
        postgres_config.replica_url()?,
        postgres_config.max_connections()?,
    )
    .build()
    .await
    .context("failed to build a connection pool")?;

    let pool_for_metrics = connection_pool.clone();
    let mut stop_receiver_for_metrics = stop_receiver.clone();
    task_futures.push(tokio::spawn(async move {
        tokio::select! {
            () = PostgresMetrics::run_scraping(pool_for_metrics, Duration::from_secs(60)) => {
                tracing::warn!("Postgres metrics scraping unexpectedly stopped");
            }
            _ = stop_receiver_for_metrics.changed() => {
                tracing::info!("Stop signal received, Postgres metrics scraping is shutting down");
            }
        }
        Ok(())
    }));

    let l1_batch_metrics_reporter = L1BatchMetricsReporter::new(
        house_keeper_config.l1_batch_metrics_reporting_interval_ms,
        connection_pool.clone(),
    );

    let prover_connection_pool = ConnectionPool::<Prover>::builder(
        postgres_config.prover_url()?,
        postgres_config.max_connections()?,
    )
    .build()
    .await
    .context("failed to build a prover_connection_pool")?;
    let task = l1_batch_metrics_reporter.run(stop_receiver.clone());
    task_futures.push(tokio::spawn(task));

    // All FRI Prover related components are configured below.
    let fri_prover_config = configs.prover_config.clone().context("fri_prover_config")?;
    let fri_prover_job_retry_manager = FriProverJobRetryManager::new(
        fri_prover_config.max_attempts,
        fri_prover_config.proof_generation_timeout(),
        house_keeper_config.prover_job_retrying_interval_ms,
        prover_connection_pool.clone(),
    );
    let task = fri_prover_job_retry_manager.run(stop_receiver.clone());
    task_futures.push(tokio::spawn(task));

    let fri_witness_gen_config = configs
        .witness_generator
        .clone()
        .context("fri_witness_generator_config")?;
    let fri_witness_gen_job_retry_manager = FriWitnessGeneratorJobRetryManager::new(
        fri_witness_gen_config.max_attempts,
        fri_witness_gen_config.witness_generation_timeouts(),
        house_keeper_config.witness_generator_job_retrying_interval_ms,
        prover_connection_pool.clone(),
    );
    let task = fri_witness_gen_job_retry_manager.run(stop_receiver.clone());
    task_futures.push(tokio::spawn(task));

    let waiting_to_queued_fri_witness_job_mover = WaitingToQueuedFriWitnessJobMover::new(
        house_keeper_config.witness_job_moving_interval_ms,
        prover_connection_pool.clone(),
    );
    let task = waiting_to_queued_fri_witness_job_mover.run(stop_receiver.clone());
    task_futures.push(tokio::spawn(task));

    let scheduler_circuit_queuer = SchedulerCircuitQueuer::new(
        house_keeper_config.witness_job_moving_interval_ms,
        prover_connection_pool.clone(),
    );
    let task = scheduler_circuit_queuer.run(stop_receiver.clone());
    task_futures.push(tokio::spawn(task));

    let fri_witness_generator_stats_reporter = FriWitnessGeneratorStatsReporter::new(
        prover_connection_pool.clone(),
        house_keeper_config.witness_generator_stats_reporting_interval_ms,
    );
    let task = fri_witness_generator_stats_reporter.run(stop_receiver.clone());
    task_futures.push(tokio::spawn(task));

    // TODO(PLA-862): remove after fields become required
    if let Some((archiving_interval, archive_after)) =
        house_keeper_config.prover_job_archiver_params()
    {
        let fri_prover_jobs_archiver = FriProverJobArchiver::new(
            prover_connection_pool.clone(),
            archiving_interval,
            archive_after,
        );
        let task = fri_prover_jobs_archiver.run(stop_receiver.clone());
        task_futures.push(tokio::spawn(task));
    }

    if let Some((archiving_interval, archive_after)) =
        house_keeper_config.fri_gpu_prover_archiver_params()
    {
        let fri_gpu_prover_jobs_archiver = FriGpuProverArchiver::new(
            prover_connection_pool.clone(),
            archiving_interval,
            archive_after,
        );
        let task = fri_gpu_prover_jobs_archiver.run(stop_receiver.clone());
        task_futures.push(tokio::spawn(task));
    }

    let fri_prover_group_config = configs
        .prover_group_config
        .clone()
        .context("fri_prover_group_config")?;
    let fri_prover_stats_reporter = FriProverStatsReporter::new(
        house_keeper_config.prover_stats_reporting_interval_ms,
        prover_connection_pool.clone(),
        connection_pool.clone(),
        fri_prover_group_config,
    );
    let task = fri_prover_stats_reporter.run(stop_receiver.clone());
    task_futures.push(tokio::spawn(task));

    let proof_compressor_config = configs
        .proof_compressor_config
        .clone()
        .context("fri_proof_compressor_config")?;
    let fri_proof_compressor_stats_reporter = FriProofCompressorStatsReporter::new(
        house_keeper_config.proof_compressor_stats_reporting_interval_ms,
        prover_connection_pool.clone(),
    );
    let task = fri_proof_compressor_stats_reporter.run(stop_receiver.clone());
    task_futures.push(tokio::spawn(task));

    let fri_proof_compressor_retry_manager = FriProofCompressorJobRetryManager::new(
        proof_compressor_config.max_attempts,
        proof_compressor_config.generation_timeout(),
        house_keeper_config.proof_compressor_job_retrying_interval_ms,
        prover_connection_pool.clone(),
    );
    let task = fri_proof_compressor_retry_manager.run(stop_receiver);
    task_futures.push(tokio::spawn(task));
    Ok(())
}

fn build_storage_caches(
    rpc_config: &Web3JsonRpcConfig,
    replica_connection_pool: &ConnectionPool<Core>,
    task_futures: &mut Vec<JoinHandle<anyhow::Result<()>>>,
    stop_receiver: watch::Receiver<bool>,
) -> anyhow::Result<PostgresStorageCaches> {
    let factory_deps_capacity = rpc_config.factory_deps_cache_size() as u64;
    let initial_writes_capacity = rpc_config.initial_writes_cache_size() as u64;
    let values_capacity = rpc_config.latest_values_cache_size() as u64;
    let mut storage_caches =
        PostgresStorageCaches::new(factory_deps_capacity, initial_writes_capacity);

    if values_capacity > 0 {
        let values_cache_task = storage_caches
            .configure_storage_values_cache(values_capacity, replica_connection_pool.clone());
        task_futures.push(tokio::task::spawn(values_cache_task.run(stop_receiver)));
    }
    Ok(storage_caches)
}

async fn build_tx_sender(
    tx_sender_config: &TxSenderConfig,
    web3_json_config: &Web3JsonRpcConfig,
    state_keeper_config: &StateKeeperConfig,
    replica_pool: ConnectionPool<Core>,
    master_pool: ConnectionPool<Core>,
    batch_fee_model_input_provider: Arc<dyn BatchFeeModelInputProvider>,
    storage_caches: PostgresStorageCaches,
) -> (TxSender, VmConcurrencyBarrier) {
    let sequencer_sealer = SequencerSealer::new(state_keeper_config.clone());
    let master_pool_sink = MasterPoolSink::new(master_pool);
    let tx_sender_builder = TxSenderBuilder::new(
        tx_sender_config.clone(),
        replica_pool.clone(),
        Arc::new(master_pool_sink),
    )
    .with_sealer(Arc::new(sequencer_sealer));

    let max_concurrency = web3_json_config.vm_concurrency_limit();
    let (vm_concurrency_limiter, vm_barrier) = VmConcurrencyLimiter::new(max_concurrency);

    let batch_fee_input_provider =
        ApiFeeInputProvider::new(batch_fee_model_input_provider, replica_pool);

    let tx_sender = tx_sender_builder
        .build(
            Arc::new(batch_fee_input_provider),
            Arc::new(vm_concurrency_limiter),
            ApiContracts::load_from_disk(),
            storage_caches,
        )
        .await;
    (tx_sender, vm_barrier)
}

#[allow(clippy::too_many_arguments)]
async fn run_http_api(
    task_futures: &mut Vec<JoinHandle<anyhow::Result<()>>>,
    app_health: &AppHealthCheck,
    postgres_config: &PostgresConfig,
    tx_sender_config: &TxSenderConfig,
    state_keeper_config: &StateKeeperConfig,
    internal_api: &InternalApiConfig,
    api_config: &ApiConfig,
    master_connection_pool: ConnectionPool<Core>,
    replica_connection_pool: ConnectionPool<Core>,
    stop_receiver: watch::Receiver<bool>,
    batch_fee_model_input_provider: Arc<dyn BatchFeeModelInputProvider>,
    with_debug_namespace: bool,
    storage_caches: PostgresStorageCaches,
    mempool_cache: MempoolCache,
) -> anyhow::Result<()> {
    let (tx_sender, vm_barrier) = build_tx_sender(
        tx_sender_config,
        &api_config.web3_json_rpc,
        state_keeper_config,
        replica_connection_pool.clone(),
        master_connection_pool,
        batch_fee_model_input_provider,
        storage_caches,
    )
    .await;

    let mut namespaces = Namespace::DEFAULT.to_vec();
    if with_debug_namespace {
        namespaces.push(Namespace::Debug)
    }
    namespaces.push(Namespace::Snapshots);

    let updaters_pool = ConnectionPool::<Core>::builder(postgres_config.replica_url()?, 2)
        .build()
        .await
        .context("failed to build updaters_pool")?;

    let mut api_builder =
        web3::ApiBuilder::jsonrpsee_backend(internal_api.clone(), replica_connection_pool)
            .http(api_config.web3_json_rpc.http_port)
            .with_updaters_pool(updaters_pool)
            .with_filter_limit(api_config.web3_json_rpc.filters_limit())
            .with_batch_request_size_limit(api_config.web3_json_rpc.max_batch_request_size())
            .with_response_body_size_limit(api_config.web3_json_rpc.max_response_body_size())
            .with_tx_sender(tx_sender)
            .with_vm_barrier(vm_barrier)
            .with_mempool_cache(mempool_cache)
            .enable_api_namespaces(namespaces);
    if let Some(tree_api_url) = api_config.web3_json_rpc.tree_api_url() {
        let tree_api = Arc::new(TreeApiHttpClient::new(tree_api_url));
        api_builder = api_builder.with_tree_api(tree_api.clone());
        app_health.insert_custom_component(tree_api)?;
    }

    let server_handles = api_builder
        .build()
        .context("failed to build HTTP API server")?
        .run(stop_receiver)
        .await?;
    task_futures.extend(server_handles.tasks);
    app_health.insert_component(server_handles.health_check)?;
    Ok(())
}

#[allow(clippy::too_many_arguments)]
async fn run_ws_api(
    task_futures: &mut Vec<JoinHandle<anyhow::Result<()>>>,
    app_health: &AppHealthCheck,
    postgres_config: &PostgresConfig,
    tx_sender_config: &TxSenderConfig,
    state_keeper_config: &StateKeeperConfig,
    internal_api: &InternalApiConfig,
    api_config: &ApiConfig,
    batch_fee_model_input_provider: Arc<dyn BatchFeeModelInputProvider>,
    master_connection_pool: ConnectionPool<Core>,
    replica_connection_pool: ConnectionPool<Core>,
    stop_receiver: watch::Receiver<bool>,
    storage_caches: PostgresStorageCaches,
    mempool_cache: MempoolCache,
) -> anyhow::Result<()> {
    let (tx_sender, vm_barrier) = build_tx_sender(
        tx_sender_config,
        &api_config.web3_json_rpc,
        state_keeper_config,
        replica_connection_pool.clone(),
        master_connection_pool,
        batch_fee_model_input_provider,
        storage_caches,
    )
    .await;
    let updaters_pool = ConnectionPool::<Core>::singleton(postgres_config.replica_url()?)
        .build()
        .await
        .context("failed to build updaters_pool")?;

    let mut namespaces = Namespace::DEFAULT.to_vec();
    namespaces.push(Namespace::Snapshots);

    let mut api_builder =
        web3::ApiBuilder::jsonrpsee_backend(internal_api.clone(), replica_connection_pool)
            .ws(api_config.web3_json_rpc.ws_port)
            .with_updaters_pool(updaters_pool)
            .with_filter_limit(api_config.web3_json_rpc.filters_limit())
            .with_subscriptions_limit(api_config.web3_json_rpc.subscriptions_limit())
            .with_batch_request_size_limit(api_config.web3_json_rpc.max_batch_request_size())
            .with_response_body_size_limit(api_config.web3_json_rpc.max_response_body_size())
            .with_websocket_requests_per_minute_limit(
                api_config
                    .web3_json_rpc
                    .websocket_requests_per_minute_limit(),
            )
            .with_polling_interval(api_config.web3_json_rpc.pubsub_interval())
            .with_tx_sender(tx_sender)
            .with_vm_barrier(vm_barrier)
            .with_mempool_cache(mempool_cache)
            .enable_api_namespaces(namespaces);
    if let Some(tree_api_url) = api_config.web3_json_rpc.tree_api_url() {
        let tree_api = Arc::new(TreeApiHttpClient::new(tree_api_url));
        api_builder = api_builder.with_tree_api(tree_api.clone());
        app_health.insert_custom_component(tree_api)?;
    }

    let server_handles = api_builder
        .build()
        .context("failed to build WS API server")?
        .run(stop_receiver)
        .await?;
    task_futures.extend(server_handles.tasks);
    app_health.insert_component(server_handles.health_check)?;
    Ok(())
}

async fn circuit_breakers_for_components(
    components: &[Component],
    postgres_config: &PostgresConfig,
    circuit_breaker_config: &CircuitBreakerConfig,
) -> anyhow::Result<CircuitBreakers> {
    let circuit_breakers = CircuitBreakers::default();

    if components
        .iter()
        .any(|c| matches!(c, Component::EthTxAggregator | Component::EthTxManager))
    {
        let pool = ConnectionPool::<Core>::singleton(postgres_config.replica_url()?)
            .build()
            .await
            .context("failed to build a connection pool")?;
        circuit_breakers
            .insert(Box::new(FailedL1TransactionChecker { pool }))
            .await;
    }

    if components.iter().any(|c| {
        matches!(
            c,
            Component::HttpApi | Component::WsApi | Component::ContractVerificationApi
        )
    }) {
        let pool = ConnectionPool::<Core>::singleton(postgres_config.replica_url()?)
            .build()
            .await?;
        circuit_breakers
            .insert(Box::new(ReplicationLagChecker {
                pool,
                replication_lag_limit: circuit_breaker_config.replication_lag_limit(),
            }))
            .await;
    }
    Ok(circuit_breakers)
}<|MERGE_RESOLUTION|>--- conflicted
+++ resolved
@@ -99,11 +99,7 @@
 pub mod basic_witness_input_producer;
 pub mod consensus;
 pub mod consistency_checker;
-<<<<<<< HEAD
-pub mod da_sender;
-=======
 pub mod db_pruner;
->>>>>>> f16c7711
 pub mod eth_sender;
 pub mod fee_model;
 pub mod gas_tracker;
