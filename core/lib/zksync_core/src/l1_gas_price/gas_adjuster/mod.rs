//! This module determines the fees to pay in txs containing blocks submitted to the L1.

use std::{
    collections::VecDeque,
    ops::RangeInclusive,
    sync::{Arc, RwLock},
};

use tokio::sync::watch;
use zksync_config::{configs::eth_sender::PubdataSendingMode, GasAdjusterConfig};
use zksync_eth_client::{Error, EthInterface};
use zksync_types::{U256, U64};

use self::metrics::METRICS;
<<<<<<< HEAD
use super::L1TxParamsProvider;
use crate::{base_token_fetcher::ConversionRateFetcher, state_keeper::metrics::KEEPER_METRICS};
=======
use super::{L1TxParamsProvider, PubdataPricing};
use crate::state_keeper::metrics::KEEPER_METRICS;
>>>>>>> 99d90ee4

mod metrics;
#[cfg(test)]
mod tests;

/// This component keeps track of the median `base_fee` from the last `max_base_fee_samples` blocks
/// and of the median `blob_base_fee` from the last `max_blob_base_fee_sample` blocks.
/// It is used to adjust the base_fee of transactions sent to L1.
#[derive(Debug)]
pub struct GasAdjuster {
    pub(super) base_fee_statistics: GasStatistics<u64>,
    // Type for blob base fee is chosen to be `U256`.
    // In practice, it's very unlikely to overflow `u64` (if `blob_base_fee_statistics` = 10 ^ 18, then price for one blob is 2 ^ 17 ETH).
    // But it's still possible and code shouldn't panic if that happens. One more argument is that geth uses big int type for blob prices.
    pub(super) blob_base_fee_statistics: GasStatistics<U256>,
    pub(super) config: GasAdjusterConfig,
    pubdata_sending_mode: PubdataSendingMode,
    eth_client: Arc<dyn EthInterface>,
<<<<<<< HEAD
    base_token_fetcher: Arc<dyn ConversionRateFetcher>,
=======
    pubdata_pricing: Arc<dyn PubdataPricing>,
>>>>>>> 99d90ee4
}

impl GasAdjuster {
    pub async fn new(
        eth_client: Arc<dyn EthInterface>,
        config: GasAdjusterConfig,
        pubdata_sending_mode: PubdataSendingMode,
<<<<<<< HEAD
        base_token_fetcher: Arc<dyn ConversionRateFetcher>,
=======
        pubdata_pricing: Arc<dyn PubdataPricing>,
>>>>>>> 99d90ee4
    ) -> Result<Self, Error> {
        // Subtracting 1 from the "latest" block number to prevent errors in case
        // the info about the latest block is not yet present on the node.
        // This sometimes happens on Infura.
        let current_block = eth_client
            .block_number("gas_adjuster")
            .await?
            .as_usize()
            .saturating_sub(1);
        let base_fee_history = eth_client
            .base_fee_history(current_block, config.max_base_fee_samples, "gas_adjuster")
            .await?;

        // Web3 API doesn't provide a method to fetch blob fees for multiple blocks using single request,
        // so we request blob base fee only for the latest block.
        let (_, last_block_blob_base_fee) =
            Self::get_base_fees_history(&eth_client, current_block..=current_block).await?;

        Ok(Self {
            base_fee_statistics: GasStatistics::new(
                config.max_base_fee_samples,
                current_block,
                &base_fee_history,
            ),
            blob_base_fee_statistics: GasStatistics::new(
                config.num_samples_for_blob_base_fee_estimate,
                current_block,
                &last_block_blob_base_fee,
            ),
            config,
            base_token_fetcher,
            pubdata_sending_mode,
            eth_client,
            pubdata_pricing,
        })
    }

    /// Performs an actualization routine for `GasAdjuster`.
    /// This method is intended to be invoked periodically.
    pub async fn keep_updated(&self) -> Result<(), Error> {
        // Subtracting 1 from the "latest" block number to prevent errors in case
        // the info about the latest block is not yet present on the node.
        // This sometimes happens on Infura.
        let current_block = self
            .eth_client
            .block_number("gas_adjuster")
            .await?
            .as_usize()
            .saturating_sub(1);

        let last_processed_block = self.base_fee_statistics.last_processed_block();

        if current_block > last_processed_block {
            let (base_fee_history, blob_base_fee_history) = Self::get_base_fees_history(
                &self.eth_client,
                (last_processed_block + 1)..=current_block,
            )
            .await?;

            // We shouldn't rely on L1 provider to return consistent results, so we check that we have at least one new sample.
            if let Some(current_base_fee_per_gas) = base_fee_history.last() {
                METRICS
                    .current_base_fee_per_gas
                    .set(*current_base_fee_per_gas);
            }
            self.base_fee_statistics.add_samples(&base_fee_history);

            if let Some(current_blob_base_fee) = blob_base_fee_history.last() {
                // Blob base fee overflows `u64` only in very extreme cases.
                // It doesn't worth to observe exact value with metric because anyway values that can be used
                // are capped by `self.config.max_blob_base_fee()` of `u64` type.
                if current_blob_base_fee > &U256::from(u64::MAX) {
                    tracing::error!("Failed to report current_blob_base_fee = {current_blob_base_fee}, it exceeds u64::MAX");
                } else {
                    METRICS
                        .current_blob_base_fee
                        .set(current_blob_base_fee.as_u64());
                }
            }
            self.blob_base_fee_statistics
                .add_samples(&blob_base_fee_history);
        }
        Ok(())
    }

    fn bound_gas_price(&self, gas_price: u64) -> u64 {
        let max_l1_gas_price = self.config.max_l1_gas_price();
        if gas_price > max_l1_gas_price {
            tracing::warn!(
                "Effective gas price is too high: {gas_price}, using max allowed: {}",
                max_l1_gas_price
            );
            KEEPER_METRICS.gas_price_too_high.inc();
            return max_l1_gas_price;
        }
        gas_price
    }

    pub async fn run(self: Arc<Self>, stop_receiver: watch::Receiver<bool>) -> anyhow::Result<()> {
        loop {
            if *stop_receiver.borrow() {
                tracing::info!("Stop signal received, gas_adjuster is shutting down");
                break;
            }

            if let Err(err) = self.keep_updated().await {
                tracing::warn!("Cannot add the base fee to gas statistics: {}", err);
            }

            if let Err(err) = self.base_token_fetcher.update().await {
                tracing::warn!(
                    "Error when trying to fetch the native erc20 conversion rate: {}",
                    err
                );
            }

            tokio::time::sleep(self.config.poll_period()).await;
        }
        Ok(())
    }

    /// Returns the sum of base and priority fee, in wei, not considering time in mempool.
    /// Can be used to get an estimate of current gas price.
    pub(crate) fn estimate_effective_gas_price(&self) -> u64 {
        if let Some(price) = self.config.internal_enforced_l1_gas_price {
            return price;
        }

        let effective_gas_price = self.get_base_fee(0) + self.get_priority_fee();

        let calculated_price =
            (self.config.internal_l1_pricing_multiplier * effective_gas_price as f64) as u64;

        let conversion_rate = self.base_token_fetcher.conversion_rate().unwrap_or(1);

        self.bound_gas_price(calculated_price) * conversion_rate
    }

    pub(crate) fn estimate_effective_pubdata_price(&self) -> u64 {
        match self.pubdata_sending_mode {
            PubdataSendingMode::Blobs => {
                const BLOB_GAS_PER_BYTE: u64 = 1; // `BYTES_PER_BLOB` = `GAS_PER_BLOB` = 2 ^ 17.

                let blob_base_fee_median = self.blob_base_fee_statistics.median();

                // Check if blob base fee overflows `u64` before converting. Can happen only in very extreme cases.
                if blob_base_fee_median > U256::from(u64::MAX) {
                    let max_allowed = self.config.max_blob_base_fee();
                    tracing::error!("Blob base fee is too high: {blob_base_fee_median}, using max allowed: {max_allowed}");
                    return max_allowed;
                }
                METRICS
                    .median_blob_base_fee
                    .set(blob_base_fee_median.as_u64());
                let calculated_price = blob_base_fee_median.as_u64() as f64
                    * BLOB_GAS_PER_BYTE as f64
                    * self.config.internal_pubdata_pricing_multiplier;

                self.pubdata_pricing
                    .bound_blob_base_fee(calculated_price, self.config.max_blob_base_fee())
            }
            PubdataSendingMode::Calldata => {
                self.estimate_effective_gas_price() * self.pubdata_pricing.pubdata_byte_gas()
            }
        }
    }

    /// Returns vector of base fees and blob base fees for given block range.
    /// Note, that data for pre-dencun blocks won't be included in the vector returned.
    async fn get_base_fees_history(
        eth_client: &Arc<dyn EthInterface>,
        block_range: RangeInclusive<usize>,
    ) -> Result<(Vec<u64>, Vec<U256>), Error> {
        let mut base_fee_history = Vec::new();
        let mut blob_base_fee_history = Vec::new();
        for block_number in block_range {
            let header = eth_client
                .block(U64::from(block_number).into(), "gas_adjuster")
                .await?;
            if let Some(base_fee_per_gas) =
                header.as_ref().and_then(|header| header.base_fee_per_gas)
            {
                base_fee_history.push(base_fee_per_gas.as_u64())
            }

            if let Some(excess_blob_gas) = header.as_ref().and_then(|header| header.excess_blob_gas)
            {
                blob_base_fee_history.push(Self::blob_base_fee(excess_blob_gas.as_u64()))
            }
        }

        Ok((base_fee_history, blob_base_fee_history))
    }

    /// Calculates `blob_base_fee` given `excess_blob_gas`.
    fn blob_base_fee(excess_blob_gas: u64) -> U256 {
        // Constants and formula are taken from EIP4844 specification.
        const MIN_BLOB_BASE_FEE: u32 = 1;
        const BLOB_BASE_FEE_UPDATE_FRACTION: u32 = 3338477;

        Self::fake_exponential(
            MIN_BLOB_BASE_FEE.into(),
            excess_blob_gas.into(),
            BLOB_BASE_FEE_UPDATE_FRACTION.into(),
        )
    }

    /// approximates `factor * e ** (numerator / denominator)` using Taylor expansion.
    fn fake_exponential(factor: U256, numerator: U256, denominator: U256) -> U256 {
        let mut i = 1_u32;
        let mut output = U256::zero();
        let mut accum = factor * denominator;
        while !accum.is_zero() {
            output += accum;

            accum *= numerator;
            accum /= denominator;
            accum /= U256::from(i);

            i += 1;
        }

        output / denominator
    }
}

impl L1TxParamsProvider for GasAdjuster {
    // This is the method where we decide how much we are ready to pay for the
    // base_fee based on the number of L1 blocks the transaction has been in the mempool.
    // This is done in order to avoid base_fee spikes (e.g. during NFT drops) and
    // smooth out base_fee increases in general.
    // In other words, in order to pay less fees, we are ready to wait longer.
    // But the longer we wait, the more we are ready to pay.
    fn get_base_fee(&self, time_in_mempool: u32) -> u64 {
        let a = self.config.pricing_formula_parameter_a;
        let b = self.config.pricing_formula_parameter_b;

        // Currently we use an exponential formula.
        // The alternative is a linear one:
        // `let scale_factor = a + b * time_in_mempool as f64;`
        let scale_factor = a * b.powf(time_in_mempool as f64);
        let median = self.base_fee_statistics.median();
        METRICS.median_base_fee_per_gas.set(median);
        let new_fee = median as f64 * scale_factor;
        new_fee as u64
    }

    fn get_blob_base_fee(&self) -> u64 {
        let a = self.config.pricing_formula_parameter_a;
        let b = self.config.pricing_formula_parameter_b;

        // Use the single evaluation at zero of the following:
        // Currently we use an exponential formula.
        // The alternative is a linear one:
        // `let scale_factor = a + b * time_in_mempool as f64;`
        let scale_factor = a * b.powf(0.0);
        let median = self.blob_base_fee_statistics.median();
        METRICS.median_blob_base_fee_per_gas.set(median.as_u64());
        let new_fee = median.as_u64() as f64 * scale_factor;
        new_fee as u64
    }

    fn get_next_block_minimal_base_fee(&self) -> u64 {
        let last_block_base_fee = self.base_fee_statistics.last_added_value();

        // The next block's base fee will decrease by a maximum of 12.5%.
        last_block_base_fee * 875 / 1000
    }

    // Priority fee is set to constant, sourced from config.
    // Reasoning behind this is the following:
    // High `priority_fee` means high demand for block space,
    // which means `base_fee` will increase, which means `priority_fee`
    // will decrease. The EIP-1559 mechanism is designed such that
    // `base_fee` will balance out `priority_fee` in such a way that
    // `priority_fee` will be a small fraction of the overall fee.
    fn get_priority_fee(&self) -> u64 {
        self.config.default_priority_fee_per_gas
    }
}

/// Helper structure responsible for collecting the data about recent transactions,
/// calculating the median base fee.
#[derive(Debug, Clone, Default)]
pub(super) struct GasStatisticsInner<T> {
    samples: VecDeque<T>,
    median_cached: T,
    max_samples: usize,
    last_processed_block: usize,
}

impl<T: Ord + Copy + Default> GasStatisticsInner<T> {
    fn new(max_samples: usize, block: usize, fee_history: &[T]) -> Self {
        let mut statistics = Self {
            max_samples,
            samples: VecDeque::with_capacity(max_samples),
            median_cached: T::default(),
            last_processed_block: 0,
        };

        statistics.add_samples(fee_history);

        Self {
            last_processed_block: block,
            ..statistics
        }
    }

    fn median(&self) -> T {
        self.median_cached
    }

    fn last_added_value(&self) -> T {
        self.samples.back().copied().unwrap_or(self.median_cached)
    }

    fn add_samples(&mut self, fees: &[T]) {
        self.samples.extend(fees);
        self.last_processed_block += fees.len();

        let extra = self.samples.len().saturating_sub(self.max_samples);
        self.samples.drain(..extra);

        let mut samples: Vec<_> = self.samples.iter().cloned().collect();

        if !self.samples.is_empty() {
            let (_, &mut median, _) = samples.select_nth_unstable(self.samples.len() / 2);
            self.median_cached = median;
        }
    }
}

#[derive(Debug, Default)]
pub(super) struct GasStatistics<T>(RwLock<GasStatisticsInner<T>>);

impl<T: Ord + Copy + Default> GasStatistics<T> {
    pub fn new(max_samples: usize, block: usize, fee_history: &[T]) -> Self {
        Self(RwLock::new(GasStatisticsInner::new(
            max_samples,
            block,
            fee_history,
        )))
    }

    pub fn median(&self) -> T {
        self.0.read().unwrap().median()
    }

    pub fn last_added_value(&self) -> T {
        self.0.read().unwrap().last_added_value()
    }

    pub fn add_samples(&self, fees: &[T]) {
        self.0.write().unwrap().add_samples(fees)
    }

    pub fn last_processed_block(&self) -> usize {
        self.0.read().unwrap().last_processed_block
    }
}<|MERGE_RESOLUTION|>--- conflicted
+++ resolved
@@ -12,13 +12,8 @@
 use zksync_types::{U256, U64};
 
 use self::metrics::METRICS;
-<<<<<<< HEAD
-use super::L1TxParamsProvider;
+use super::{L1TxParamsProvider, PubdataPricing};
 use crate::{base_token_fetcher::ConversionRateFetcher, state_keeper::metrics::KEEPER_METRICS};
-=======
-use super::{L1TxParamsProvider, PubdataPricing};
-use crate::state_keeper::metrics::KEEPER_METRICS;
->>>>>>> 99d90ee4
 
 mod metrics;
 #[cfg(test)]
@@ -37,11 +32,8 @@
     pub(super) config: GasAdjusterConfig,
     pubdata_sending_mode: PubdataSendingMode,
     eth_client: Arc<dyn EthInterface>,
-<<<<<<< HEAD
     base_token_fetcher: Arc<dyn ConversionRateFetcher>,
-=======
     pubdata_pricing: Arc<dyn PubdataPricing>,
->>>>>>> 99d90ee4
 }
 
 impl GasAdjuster {
@@ -49,11 +41,8 @@
         eth_client: Arc<dyn EthInterface>,
         config: GasAdjusterConfig,
         pubdata_sending_mode: PubdataSendingMode,
-<<<<<<< HEAD
         base_token_fetcher: Arc<dyn ConversionRateFetcher>,
-=======
         pubdata_pricing: Arc<dyn PubdataPricing>,
->>>>>>> 99d90ee4
     ) -> Result<Self, Error> {
         // Subtracting 1 from the "latest" block number to prevent errors in case
         // the info about the latest block is not yet present on the node.
