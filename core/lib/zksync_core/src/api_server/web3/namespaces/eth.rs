use zksync_system_constants::DEFAULT_L2_TX_GAS_PER_PUBDATA_BYTE;
use zksync_types::{
    api::{
        ApiEthTransferEvents, BlockId, BlockNumber, GetLogsFilter, Transaction, TransactionId,
        TransactionReceipt, TransactionVariant,
    },
    l2::{L2Tx, TransactionType},
    transaction_request::CallRequest,
    utils::decompose_full_nonce,
    web3,
    web3::types::{FeeHistory, SyncInfo, SyncState},
    AccountTreeId, Bytes, MiniblockNumber, StorageKey, H256, L2_ETH_TOKEN_ADDRESS, U256,
};
use zksync_utils::u256_to_h256;
use zksync_web3_decl::{
    error::Web3Error,
    types::{Address, Block, Filter, FilterChanges, Log, U64},
};

use crate::api_server::web3::{
    backend_jsonrpsee::internal_error,
    metrics::{BlockCallObserver, API_METRICS},
    state::RpcState,
    TypedFilter,
};

pub const EVENT_TOPIC_NUMBER_LIMIT: usize = 4;
pub const PROTOCOL_VERSION: &str = "zks/1";

#[derive(Debug)]
pub struct EthNamespace {
    state: RpcState,
    api_eth_transfer_events: ApiEthTransferEvents,
}

impl EthNamespace {
    pub fn new(state: RpcState, api_eth_transfer_events: ApiEthTransferEvents) -> Self {
        Self {
            state,
            api_eth_transfer_events,
        }
    }

    #[tracing::instrument(skip(self))]
    pub async fn get_block_number_impl(&self) -> Result<U64, Web3Error> {
        const METHOD_NAME: &str = "get_block_number";

        let method_latency = API_METRICS.start_call(METHOD_NAME);
        let mut storage = self
            .state
            .connection_pool
            .access_storage_tagged("api")
            .await
            .map_err(|err| internal_error(METHOD_NAME, err))?;
        let block_number = storage
            .blocks_dal()
            .get_sealed_miniblock_number()
            .await
            .map_err(|err| internal_error(METHOD_NAME, err))?
            .ok_or(Web3Error::NoBlock)?;

        method_latency.observe();
        Ok(block_number.0.into())
    }

    #[tracing::instrument(skip(self, request, block_id))]
    pub async fn call_impl(
        &self,
        request: CallRequest,
        block_id: Option<BlockId>,
    ) -> Result<Bytes, Web3Error> {
        const METHOD_NAME: &str = "call";

        let block_id = block_id.unwrap_or(BlockId::Number(BlockNumber::Pending));
        let method_latency = API_METRICS.start_block_call(METHOD_NAME, block_id);
        let mut connection = self
            .state
            .connection_pool
            .access_storage_tagged("api")
            .await
            .map_err(|err| internal_error(METHOD_NAME, err))?;
        let block_args = self
            .state
            .resolve_block_args(&mut connection, block_id, METHOD_NAME)
            .await?;

        drop(connection);

        let tx = L2Tx::from_request(request.into(), self.state.api_config.max_tx_size)?;

        let call_result = self.state.tx_sender.eth_call(block_args, tx).await;
        let res_bytes = call_result.map_err(|err| err.into_web3_error(METHOD_NAME))?;

        let block_diff = self
            .state
            .last_sealed_miniblock
            .diff_with_block_args(&block_args);
        method_latency.observe(block_diff);
        Ok(res_bytes.into())
    }

    #[tracing::instrument(skip(self, request, _block))]
    pub async fn estimate_gas_impl(
        &self,
        request: CallRequest,
        _block: Option<BlockNumber>,
    ) -> Result<U256, Web3Error> {
        const METHOD_NAME: &str = "estimate_gas";

        let method_latency = API_METRICS.start_call(METHOD_NAME);
        let mut request_with_gas_per_pubdata_overridden = request;
        self.state
            .set_nonce_for_call_request(&mut request_with_gas_per_pubdata_overridden)
            .await?;

        if let Some(ref mut eip712_meta) = request_with_gas_per_pubdata_overridden.eip712_meta {
            if eip712_meta.gas_per_pubdata == U256::zero() {
                eip712_meta.gas_per_pubdata = DEFAULT_L2_TX_GAS_PER_PUBDATA_BYTE.into();
            }
        }

        let is_eip712 = request_with_gas_per_pubdata_overridden
            .eip712_meta
            .is_some();

        let mut tx: L2Tx = L2Tx::from_request(
            request_with_gas_per_pubdata_overridden.into(),
            self.state.api_config.max_tx_size,
        )?;

        // The user may not include the proper transaction type during the estimation of
        // the gas fee. However, it is needed for the bootloader checks to pass properly.
        if is_eip712 {
            tx.common_data.transaction_type = TransactionType::EIP712Transaction;
        }

        // When we're estimating fee, we are trying to deduce values related to fee, so we should
        // not consider provided ones.

        let gas_price = self.state.tx_sender.gas_price().await;
        let gas_price = gas_price.map_err(|err| internal_error(METHOD_NAME, err))?;
        tx.common_data.fee.max_fee_per_gas = gas_price.into();
        tx.common_data.fee.max_priority_fee_per_gas = tx.common_data.fee.max_fee_per_gas;

        // Modify the l1 gas price with the scale factor
        let scale_factor = self.state.api_config.estimate_gas_scale_factor;
        let acceptable_overestimation =
            self.state.api_config.estimate_gas_acceptable_overestimation;

        let fee = self
            .state
            .tx_sender
            .get_txs_fee_in_wei(tx.into(), scale_factor, acceptable_overestimation)
            .await
            .map_err(|err| err.into_web3_error(METHOD_NAME))?;
        method_latency.observe();
        Ok(fee.gas_limit)
    }

    #[tracing::instrument(skip(self))]
    pub async fn gas_price_impl(&self) -> Result<U256, Web3Error> {
        const METHOD_NAME: &str = "gas_price";

        let method_latency = API_METRICS.start_call(METHOD_NAME);
        let gas_price = self.state.tx_sender.gas_price().await;
        let gas_price = gas_price.map_err(|err| internal_error(METHOD_NAME, err))?;
        method_latency.observe();
        Ok(gas_price.into())
    }

    #[tracing::instrument(skip(self))]
    pub async fn get_balance_impl(
        &self,
        address: Address,
        block_id: Option<BlockId>,
    ) -> Result<U256, Web3Error> {
        const METHOD_NAME: &str = "get_balance";

        let block_id = block_id.unwrap_or(BlockId::Number(BlockNumber::Pending));
        let method_latency = API_METRICS.start_block_call(METHOD_NAME, block_id);
        let mut connection = self
            .state
            .connection_pool
            .access_storage_tagged("api")
            .await
            .map_err(|err| internal_error(METHOD_NAME, err))?;
        let block_number = self
            .state
            .resolve_block(&mut connection, block_id, METHOD_NAME)
            .await?;
        let balance = connection
            .storage_web3_dal()
            .standard_token_historical_balance(
                AccountTreeId::new(L2_ETH_TOKEN_ADDRESS),
                AccountTreeId::new(address),
                block_number,
            )
            .await
            .map_err(|err| internal_error(METHOD_NAME, err))?;
        self.report_latency_with_block_id(method_latency, block_number);

        Ok(balance)
    }

    fn report_latency_with_block_id(
        &self,
        observer: BlockCallObserver<'_>,
        block_number: MiniblockNumber,
    ) {
        let block_diff = self.state.last_sealed_miniblock.diff(block_number);
        observer.observe(block_diff);
    }

    #[tracing::instrument(skip(self, filter))]
    pub async fn get_logs_impl(&self, mut filter: Filter) -> Result<Vec<Log>, Web3Error> {
        const METHOD_NAME: &str = "get_logs";

        let method_latency = API_METRICS.start_call(METHOD_NAME);
        self.state.resolve_filter_block_hash(&mut filter).await?;
        let (from_block, to_block) = self.state.resolve_filter_block_range(&filter).await?;

        filter.to_block = Some(BlockNumber::Number(to_block.0.into()));
        let changes = self
            .filter_changes(&mut TypedFilter::Events(filter, from_block))
            .await?;
        method_latency.observe();
        Ok(match changes {
            FilterChanges::Logs(list) => list,
            _ => unreachable!("Unexpected `FilterChanges` type, expected `Logs`"),
        })
    }

    pub async fn get_filter_logs_impl(&self, idx: U256) -> Result<FilterChanges, Web3Error> {
        const METHOD_NAME: &str = "get_filter_logs";

        let method_latency = API_METRICS.start_call(METHOD_NAME);
        // We clone the filter to not hold the filter lock for an extended period of time.
        let maybe_filter = self
            .state
            .installed_filters
            .lock()
            .await
            .get_and_update_stats(idx);

        let Some(TypedFilter::Events(filter, _)) = maybe_filter else {
            return Err(Web3Error::FilterNotFound);
        };

        let from_block = self
            .state
            .resolve_filter_block_number(filter.from_block)
            .await?;
        let logs = self
            .filter_changes(&mut TypedFilter::Events(filter, from_block))
            .await?;

        // We are not updating the filter, since that is the purpose of `get_filter_changes` method,
        // which is getting changes happened from the last poll and moving the cursor forward.

        method_latency.observe();
        Ok(logs)
    }

    #[tracing::instrument(skip(self))]
    pub async fn get_block_impl(
        &self,
        block_id: BlockId,
        full_transactions: bool,
    ) -> Result<Option<Block<TransactionVariant>>, Web3Error> {
        let method_name = if full_transactions {
            "get_block_with_txs"
        } else {
            "get_block"
        };
        let method_latency = API_METRICS.start_block_call(method_name, block_id);

        self.state.start_info.ensure_not_pruned(block_id)?;
        let block = self
            .state
            .connection_pool
            .access_storage_tagged("api")
            .await
            .map_err(|err| internal_error(method_name, err))?
            .blocks_web3_dal()
            .get_block_by_web3_block_id(
                block_id,
                full_transactions,
                self.state.api_config.l2_chain_id,
            )
            .await
            .map_err(|err| internal_error(method_name, err));

        if let Ok(Some(block)) = &block {
            let block_number = MiniblockNumber(block.number.as_u32());
            self.report_latency_with_block_id(method_latency, block_number);
        } else {
            method_latency.observe_without_diff();
        }
        block
    }

    #[tracing::instrument(skip(self))]
    pub async fn get_block_transaction_count_impl(
        &self,
        block_id: BlockId,
    ) -> Result<Option<U256>, Web3Error> {
        const METHOD_NAME: &str = "get_block_transaction_count";

        let method_latency = API_METRICS.start_block_call(METHOD_NAME, block_id);
        self.state.start_info.ensure_not_pruned(block_id)?;
        let tx_count = self
            .state
            .connection_pool
            .access_storage_tagged("api")
            .await
            .map_err(|err| internal_error(METHOD_NAME, err))?
            .blocks_web3_dal()
            .get_block_tx_count(block_id)
            .await
            .map_err(|err| internal_error(METHOD_NAME, err));

        if let Ok(Some((block_number, _))) = &tx_count {
            self.report_latency_with_block_id(method_latency, *block_number);
        } else {
            method_latency.observe_without_diff();
        }
        Ok(tx_count?.map(|(_, count)| count))
    }

    #[tracing::instrument(skip(self))]
    pub async fn get_block_receipts_impl(
        &self,
        block_id: BlockId,
    ) -> Result<Vec<TransactionReceipt>, Web3Error> {
        const METHOD_NAME: &str = "get_block_receipts";

        let method_latency = API_METRICS.start_block_call(METHOD_NAME, block_id);

        self.state.start_info.ensure_not_pruned(block_id)?;

        let block = self
            .state
            .connection_pool
            .access_storage_tagged("api")
            .await
            .map_err(|err| internal_error(METHOD_NAME, err))?
            .blocks_web3_dal()
            .get_block_by_web3_block_id(block_id, false, self.state.api_config.l2_chain_id)
            .await
            .map_err(|err| internal_error(METHOD_NAME, err))?;

        let transactions: &[TransactionVariant] =
            block.as_ref().map_or(&[], |block| &block.transactions);
        let hashes: Vec<_> = transactions
            .iter()
            .map(|tx| match tx {
                TransactionVariant::Full(tx) => tx.hash,
                TransactionVariant::Hash(hash) => *hash,
            })
            .collect();

        let mut receipts = self
            .state
            .connection_pool
            .access_storage_tagged("api")
            .await
            .map_err(|err| internal_error(METHOD_NAME, err))?
            .transactions_web3_dal()
            .get_transaction_receipts(&hashes)
            .await
            .map_err(|err| internal_error(METHOD_NAME, err))?;

        receipts.sort_unstable_by_key(|receipt| receipt.transaction_index);

        if let Some(block) = block {
            self.report_latency_with_block_id(method_latency, block.number.as_u32().into());
        } else {
            method_latency.observe_without_diff();
        }

        Ok(receipts)
    }

    #[tracing::instrument(skip(self))]
    pub async fn get_code_impl(
        &self,
        address: Address,
        block_id: Option<BlockId>,
    ) -> Result<Bytes, Web3Error> {
        const METHOD_NAME: &str = "get_code";

        let block_id = block_id.unwrap_or(BlockId::Number(BlockNumber::Pending));
        let method_latency = API_METRICS.start_block_call(METHOD_NAME, block_id);
        let mut connection = self
            .state
            .connection_pool
            .access_storage_tagged("api")
            .await
            .unwrap();
        let block_number = self
            .state
            .resolve_block(&mut connection, block_id, METHOD_NAME)
            .await?;
        let contract_code = connection
            .storage_web3_dal()
            .get_contract_code_unchecked(address, block_number)
            .await
            .map_err(|err| internal_error(METHOD_NAME, err))?;

        self.report_latency_with_block_id(method_latency, block_number);
        Ok(contract_code.unwrap_or_default().into())
    }

    #[tracing::instrument(skip(self))]
    pub fn chain_id_impl(&self) -> U64 {
        self.state.api_config.l2_chain_id.as_u64().into()
    }

    #[tracing::instrument(skip(self))]
    pub async fn get_storage_at_impl(
        &self,
        address: Address,
        idx: U256,
        block_id: Option<BlockId>,
    ) -> Result<H256, Web3Error> {
        const METHOD_NAME: &str = "get_storage_at";

        let block_id = block_id.unwrap_or(BlockId::Number(BlockNumber::Pending));
        let method_latency = API_METRICS.start_block_call(METHOD_NAME, block_id);
        let storage_key = StorageKey::new(AccountTreeId::new(address), u256_to_h256(idx));
        let mut connection = self
            .state
            .connection_pool
            .access_storage_tagged("api")
            .await
            .unwrap();
        let block_number = self
            .state
            .resolve_block(&mut connection, block_id, METHOD_NAME)
            .await?;
        let value = connection
            .storage_web3_dal()
            .get_historical_value_unchecked(&storage_key, block_number)
            .await
            .map_err(|err| internal_error(METHOD_NAME, err))?;

        self.report_latency_with_block_id(method_latency, block_number);
        Ok(value)
    }

    /// Account nonce.
    #[tracing::instrument(skip(self))]
    pub async fn get_transaction_count_impl(
        &self,
        address: Address,
        block_id: Option<BlockId>,
    ) -> Result<U256, Web3Error> {
        let block_id = block_id.unwrap_or(BlockId::Number(BlockNumber::Pending));
        let method_name = match block_id {
            BlockId::Number(BlockNumber::Pending) => "get_pending_transaction_count",
            _ => "get_historical_transaction_count",
        };
        let method_latency = API_METRICS.start_block_call(method_name, block_id);

        let mut connection = self
            .state
            .connection_pool
            .access_storage_tagged("api")
            .await
            .unwrap();

        let block_number = self
            .state
            .resolve_block(&mut connection, block_id, method_name)
            .await?;
        let full_nonce = connection
            .storage_web3_dal()
            .get_address_historical_nonce(address, block_number)
            .await
            .map_err(|err| internal_error(method_name, err))?;

        // TODO (SMA-1612): currently account nonce is returning always, but later we will
        //  return account nonce for account abstraction and deployment nonce for non account abstraction.
        //  Strip off deployer nonce part.
        let (mut account_nonce, _) = decompose_full_nonce(full_nonce);

        if matches!(block_id, BlockId::Number(BlockNumber::Pending)) {
            let account_nonce_u64 = u64::try_from(account_nonce)
                .map_err(|err| internal_error(method_name, anyhow::anyhow!(err)))?;
            account_nonce = connection
                .transactions_web3_dal()
                .next_nonce_by_initiator_account(address, account_nonce_u64)
                .await
                .map_err(|err| internal_error(method_name, err))?;
        }

        let block_diff = self.state.last_sealed_miniblock.diff(block_number);
        method_latency.observe(block_diff);
        Ok(account_nonce)
    }

    #[tracing::instrument(skip(self))]
    pub async fn get_transaction_impl(
        &self,
        id: TransactionId,
    ) -> Result<Option<Transaction>, Web3Error> {
        const METHOD_NAME: &str = "get_transaction";

        let method_latency = API_METRICS.start_call(METHOD_NAME);
        let mut transaction = self
            .state
            .connection_pool
            .access_storage_tagged("api")
            .await
            .unwrap()
            .transactions_web3_dal()
            .get_transaction(id, self.state.api_config.l2_chain_id)
            .await
            .map_err(|err| internal_error(METHOD_NAME, err));

        if let Some(proxy) = &self.state.tx_sender.0.proxy {
            // We're running an external node - check the proxy cache in
            // case the transaction was proxied but not yet synced back to us
            if let Ok(Some(tx)) = &transaction {
                // If the transaction is already in the db, remove it from cache
                proxy.forget_tx(tx.hash).await
            } else {
                if let TransactionId::Hash(hash) = id {
                    // If the transaction is not in the db, check the cache
                    if let Some(tx) = proxy.find_tx(hash).await {
                        transaction = Ok(Some(tx.into()));
                    }
                }
                if !matches!(transaction, Ok(Some(_))) {
                    // If the transaction is not in the db or cache, query main node
                    transaction = proxy
                        .request_tx(id)
                        .await
                        .map_err(|err| internal_error(METHOD_NAME, err));
                }
            }
        }

        method_latency.observe();
        transaction
    }

    #[tracing::instrument(skip(self))]
    pub async fn get_transaction_receipt_impl(
        &self,
        hash: H256,
    ) -> Result<Option<TransactionReceipt>, Web3Error> {
        const METHOD_NAME: &str = "get_transaction_receipt";

        let method_latency = API_METRICS.start_call(METHOD_NAME);
        let receipts = self
            .state
            .connection_pool
            .access_storage_tagged("api")
            .await
            .unwrap()
            .transactions_web3_dal()
<<<<<<< HEAD
            .get_transaction_receipt(hash, self.api_eth_transfer_events)
=======
            .get_transaction_receipts(&[hash])
>>>>>>> f3c190da
            .await
            .map_err(|err| internal_error(METHOD_NAME, err))?;

        method_latency.observe();

        Ok(receipts.into_iter().next())
    }

    #[tracing::instrument(skip(self))]
    pub async fn new_block_filter_impl(&self) -> Result<U256, Web3Error> {
        const METHOD_NAME: &str = "new_block_filter";

        let method_latency = API_METRICS.start_call(METHOD_NAME);
        let mut storage = self
            .state
            .connection_pool
            .access_storage_tagged("api")
            .await
            .map_err(|err| internal_error(METHOD_NAME, err))?;
        let last_block_number = storage
            .blocks_dal()
            .get_sealed_miniblock_number()
            .await
            .map_err(|err| internal_error(METHOD_NAME, err))?;
        let next_block_number = match last_block_number {
            Some(number) => number + 1,
            // If we don't have miniblocks in the storage, use the first projected miniblock number as the cursor
            None => self.state.start_info.first_miniblock,
        };
        drop(storage);

        let idx = self
            .state
            .installed_filters
            .lock()
            .await
            .add(TypedFilter::Blocks(next_block_number));
        method_latency.observe();
        Ok(idx)
    }

    #[tracing::instrument(skip(self, filter))]
    pub async fn new_filter_impl(&self, mut filter: Filter) -> Result<U256, Web3Error> {
        const METHOD_NAME: &str = "new_filter";

        let method_latency = API_METRICS.start_call(METHOD_NAME);
        if let Some(topics) = filter.topics.as_ref() {
            if topics.len() > EVENT_TOPIC_NUMBER_LIMIT {
                return Err(Web3Error::TooManyTopics);
            }
        }

        self.state.resolve_filter_block_hash(&mut filter).await?;
        let from_block = self.state.get_filter_from_block(&filter).await?;
        let idx = self
            .state
            .installed_filters
            .lock()
            .await
            .add(TypedFilter::Events(filter, from_block));
        method_latency.observe();
        Ok(idx)
    }

    #[tracing::instrument(skip(self))]
    pub async fn new_pending_transaction_filter_impl(&self) -> U256 {
        const METHOD_NAME: &str = "new_pending_transaction_filter";

        let method_latency = API_METRICS.start_call(METHOD_NAME);
        let idx = self
            .state
            .installed_filters
            .lock()
            .await
            .add(TypedFilter::PendingTransactions(
                chrono::Utc::now().naive_utc(),
            ));
        method_latency.observe();
        idx
    }

    #[tracing::instrument(skip(self))]
    pub async fn get_filter_changes_impl(&self, idx: U256) -> Result<FilterChanges, Web3Error> {
        const METHOD_NAME: &str = "get_filter_changes";

        let method_latency = API_METRICS.start_call(METHOD_NAME);
        let mut filter = self
            .state
            .installed_filters
            .lock()
            .await
            .get_and_update_stats(idx)
            .ok_or(Web3Error::FilterNotFound)?;

        let result = match self.filter_changes(&mut filter).await {
            Ok(changes) => {
                self.state
                    .installed_filters
                    .lock()
                    .await
                    .update(idx, filter);
                Ok(changes)
            }
            Err(Web3Error::LogsLimitExceeded(..)) => {
                // The filter was not being polled for a long time, so we remove it.
                self.state.installed_filters.lock().await.remove(idx);
                Err(Web3Error::FilterNotFound)
            }
            Err(err) => Err(err),
        };
        method_latency.observe();
        result
    }

    #[tracing::instrument(skip(self))]
    pub async fn uninstall_filter_impl(&self, idx: U256) -> bool {
        const METHOD_NAME: &str = "uninstall_filter";

        let method_latency = API_METRICS.start_call(METHOD_NAME);
        let removed = self.state.installed_filters.lock().await.remove(idx);
        method_latency.observe();
        removed
    }

    #[tracing::instrument(skip(self))]
    pub fn protocol_version(&self) -> String {
        // TODO (SMA-838): Versioning of our protocol
        PROTOCOL_VERSION.to_string()
    }

    #[tracing::instrument(skip(self, tx_bytes))]
    pub async fn send_raw_transaction_impl(&self, tx_bytes: Bytes) -> Result<H256, Web3Error> {
        const METHOD_NAME: &str = "send_raw_transaction";

        let method_latency = API_METRICS.start_call(METHOD_NAME);
        let (mut tx, hash) = self.state.parse_transaction_bytes(&tx_bytes.0)?;
        tx.set_input(tx_bytes.0, hash);

        let submit_result = self.state.tx_sender.submit_tx(tx).await;
        let submit_result = submit_result.map(|_| hash).map_err(|err| {
            tracing::debug!("Send raw transaction error: {err}");
            API_METRICS.submit_tx_error[&err.prom_error_code()].inc();
            err.into_web3_error(METHOD_NAME)
        });

        method_latency.observe();
        submit_result
    }

    #[tracing::instrument(skip(self))]
    pub fn accounts_impl(&self) -> Vec<Address> {
        Vec::new()
    }

    #[tracing::instrument(skip(self))]
    pub fn syncing_impl(&self) -> SyncState {
        if let Some(state) = &self.state.sync_state {
            // Node supports syncing process (i.e. not the main node).
            if state.is_synced() {
                SyncState::NotSyncing
            } else {
                SyncState::Syncing(SyncInfo {
                    starting_block: 0u64.into(), // We always start syncing from genesis right now.
                    current_block: state.get_local_block().0.into(),
                    highest_block: state.get_main_node_block().0.into(),
                })
            }
        } else {
            // If there is no sync state, then the node is the main node and it's always synced.
            SyncState::NotSyncing
        }
    }

    #[tracing::instrument(skip(self))]
    pub async fn fee_history_impl(
        &self,
        block_count: U64,
        newest_block: BlockNumber,
        reward_percentiles: Vec<f32>,
    ) -> Result<FeeHistory, Web3Error> {
        const METHOD_NAME: &str = "fee_history";

        let method_latency =
            API_METRICS.start_block_call(METHOD_NAME, BlockId::Number(newest_block));
        // Limit `block_count`.
        let block_count = block_count
            .as_u64()
            .min(self.state.api_config.fee_history_limit)
            .max(1);

        let mut connection = self
            .state
            .connection_pool
            .access_storage_tagged("api")
            .await
            .unwrap();
        let newest_miniblock = self
            .state
            .resolve_block(&mut connection, BlockId::Number(newest_block), METHOD_NAME)
            .await?;

        let mut base_fee_per_gas = connection
            .blocks_web3_dal()
            .get_fee_history(newest_miniblock, block_count)
            .await
            .map_err(|err| internal_error(METHOD_NAME, err))?;
        // DAL method returns fees in DESC order while we need ASC.
        base_fee_per_gas.reverse();

        let oldest_block = newest_miniblock.0 + 1 - base_fee_per_gas.len() as u32;
        // We do not store gas used ratio for blocks, returns array of zeroes as a placeholder.
        let gas_used_ratio = vec![0.0; base_fee_per_gas.len()];
        // Effective priority gas price is currently 0.
        let reward = Some(vec![
            vec![U256::zero(); reward_percentiles.len()];
            base_fee_per_gas.len()
        ]);

        // `base_fee_per_gas` for next miniblock cannot be calculated, appending last fee as a placeholder.
        base_fee_per_gas.push(*base_fee_per_gas.last().unwrap());

        self.report_latency_with_block_id(method_latency, newest_miniblock);
        Ok(FeeHistory {
            oldest_block: web3::types::BlockNumber::Number(oldest_block.into()),
            base_fee_per_gas,
            gas_used_ratio,
            reward,
        })
    }

    #[tracing::instrument(skip(self, typed_filter))]
    async fn filter_changes(
        &self,
        typed_filter: &mut TypedFilter,
    ) -> Result<FilterChanges, Web3Error> {
        const METHOD_NAME: &str = "filter_changes";

        let res = match typed_filter {
            TypedFilter::Blocks(from_block) => {
                let mut conn = self
                    .state
                    .connection_pool
                    .access_storage_tagged("api")
                    .await
                    .map_err(|err| internal_error(METHOD_NAME, err))?;
                let (block_hashes, last_block_number) = conn
                    .blocks_web3_dal()
                    .get_block_hashes_since(*from_block, self.state.api_config.req_entities_limit)
                    .await
                    .map_err(|err| internal_error(METHOD_NAME, err))?;

                *from_block = match last_block_number {
                    Some(last_block_number) => last_block_number + 1,
                    None => *from_block,
                };

                FilterChanges::Hashes(block_hashes)
            }

            TypedFilter::PendingTransactions(from_timestamp_excluded) => {
                let mut conn = self
                    .state
                    .connection_pool
                    .access_storage_tagged("api")
                    .await
                    .map_err(|err| internal_error(METHOD_NAME, err))?;
                let (tx_hashes, last_timestamp) = conn
                    .transactions_web3_dal()
                    .get_pending_txs_hashes_after(
                        *from_timestamp_excluded,
                        Some(self.state.api_config.req_entities_limit),
                    )
                    .await
                    .map_err(|err| internal_error(METHOD_NAME, err))?;

                *from_timestamp_excluded = last_timestamp.unwrap_or(*from_timestamp_excluded);

                FilterChanges::Hashes(tx_hashes)
            }

            TypedFilter::Events(filter, from_block) => {
                let addresses = if let Some(addresses) = &filter.address {
                    addresses.0.clone()
                } else {
                    vec![]
                };
                let topics = if let Some(topics) = &filter.topics {
                    if topics.len() > EVENT_TOPIC_NUMBER_LIMIT {
                        return Err(Web3Error::TooManyTopics);
                    }
                    let topics_by_idx = topics.iter().enumerate().filter_map(|(idx, topics)| {
                        Some((idx as u32 + 1, topics.as_ref()?.0.clone()))
                    });
                    topics_by_idx.collect::<Vec<_>>()
                } else {
                    vec![]
                };

                let mut to_block = self
                    .state
                    .resolve_filter_block_number(filter.to_block)
                    .await?;

                if matches!(filter.to_block, Some(BlockNumber::Number(_))) {
                    to_block = to_block.min(
                        self.state
                            .resolve_filter_block_number(Some(BlockNumber::Latest))
                            .await?,
                    );
                }

                let get_logs_filter = GetLogsFilter {
                    from_block: *from_block,
                    to_block,
                    addresses,
                    topics,
                };

                let mut storage = self
                    .state
                    .connection_pool
                    .access_storage_tagged("api")
                    .await
                    .map_err(|err| internal_error(METHOD_NAME, err))?;

                // Check if there is more than one block in range and there are more than `req_entities_limit` logs that satisfies filter.
                // In this case we should return error and suggest requesting logs with smaller block range.
                if *from_block != to_block {
                    if let Some(miniblock_number) = storage
                        .events_web3_dal()
                        .get_log_block_number(
                            &get_logs_filter,
                            self.state.api_config.req_entities_limit,
                            self.api_eth_transfer_events,
                        )
                        .await
                        .map_err(|err| internal_error(METHOD_NAME, err))?
                    {
                        return Err(Web3Error::LogsLimitExceeded(
                            self.state.api_config.req_entities_limit,
                            from_block.0,
                            miniblock_number.0 - 1,
                        ));
                    }
                }

                let logs = storage
                    .events_web3_dal()
                    .get_logs(
                        get_logs_filter,
                        i32::MAX as usize,
                        self.api_eth_transfer_events,
                    )
                    .await
                    .map_err(|err| internal_error(METHOD_NAME, err))?;
                *from_block = to_block + 1;
                FilterChanges::Logs(logs)
            }
        };

        Ok(res)
    }
}

// Bogus methods.
// They are moved into a separate `impl` block so they don't make the actual implementation noisy.
// This `impl` block contains methods that we *have* to implement for compliance, but don't really
// make sense in terms of L2.
impl EthNamespace {
    pub fn coinbase_impl(&self) -> Address {
        // There is no coinbase account.
        Address::default()
    }

    pub fn compilers_impl(&self) -> Vec<String> {
        // This node doesn't support compilation.
        Vec::new()
    }

    pub fn uncle_count_impl(&self, _block: BlockId) -> Option<U256> {
        // We don't have uncles in zkSync.
        Some(0.into())
    }

    pub fn hashrate_impl(&self) -> U256 {
        // zkSync is not a PoW chain.
        U256::zero()
    }

    pub fn mining_impl(&self) -> bool {
        // zkSync is not a PoW chain.
        false
    }

    // List of methods that are not supported at all:
    //
    // - `sign`.
    // - `submit_hashrate`.
    // - `submit_work`.
    // - `compile_lll`.
    // - `compile_solidity`.
    // - `compile_serpent`.
}<|MERGE_RESOLUTION|>--- conflicted
+++ resolved
@@ -560,11 +560,7 @@
             .await
             .unwrap()
             .transactions_web3_dal()
-<<<<<<< HEAD
-            .get_transaction_receipt(hash, self.api_eth_transfer_events)
-=======
-            .get_transaction_receipts(&[hash])
->>>>>>> f3c190da
+            .get_transaction_receipts(&[hash], self.api_eth_transfer_events)
             .await
             .map_err(|err| internal_error(METHOD_NAME, err))?;
 
