--- conflicted
+++ resolved
@@ -1758,110 +1758,6 @@
       }
     },
     "query": "\n                UPDATE node_aggregation_witness_jobs_fri\n                SET status='queued'\n                WHERE (l1_batch_number, circuit_id, depth) IN\n                      (SELECT prover_jobs_fri.l1_batch_number, prover_jobs_fri.circuit_id, prover_jobs_fri.depth\n                       FROM prover_jobs_fri\n                                JOIN node_aggregation_witness_jobs_fri nawj ON\n                                prover_jobs_fri.l1_batch_number = nawj.l1_batch_number\n                                AND prover_jobs_fri.circuit_id = nawj.circuit_id\n                                AND prover_jobs_fri.depth = nawj.depth\n                       WHERE nawj.status = 'waiting_for_proofs'\n                         AND prover_jobs_fri.status = 'successful'\n                         AND prover_jobs_fri.aggregation_round = 1\n                         AND prover_jobs_fri.depth = 0\n                       GROUP BY prover_jobs_fri.l1_batch_number, prover_jobs_fri.circuit_id, prover_jobs_fri.depth, nawj.number_of_dependent_jobs\n                       HAVING COUNT(*) = nawj.number_of_dependent_jobs)\n                RETURNING l1_batch_number, circuit_id, depth;\n            "
-  },
-  "1dc3019f127fd7aa760489457b6eba8dbbde21e03927e4ca71ebb6ab859ac8d1": {
-    "describe": {
-      "columns": [
-        {
-          "name": "number",
-          "ordinal": 0,
-          "type_info": "Int8"
-        },
-        {
-          "name": "l1_batch_number!",
-          "ordinal": 1,
-          "type_info": "Int8"
-        },
-        {
-          "name": "last_batch_miniblock?",
-          "ordinal": 2,
-          "type_info": "Int8"
-        },
-        {
-          "name": "timestamp",
-          "ordinal": 3,
-          "type_info": "Int8"
-        },
-        {
-          "name": "root_hash?",
-          "ordinal": 4,
-          "type_info": "Bytea"
-        },
-        {
-          "name": "l1_gas_price",
-          "ordinal": 5,
-          "type_info": "Int8"
-        },
-        {
-          "name": "l2_fair_gas_price",
-          "ordinal": 6,
-          "type_info": "Int8"
-        },
-        {
-          "name": "bootloader_code_hash",
-          "ordinal": 7,
-          "type_info": "Bytea"
-        },
-        {
-          "name": "default_aa_code_hash",
-          "ordinal": 8,
-          "type_info": "Bytea"
-        },
-        {
-          "name": "virtual_blocks",
-          "ordinal": 9,
-          "type_info": "Int8"
-        },
-        {
-          "name": "hash",
-          "ordinal": 10,
-          "type_info": "Bytea"
-        },
-        {
-          "name": "commit_qc",
-          "ordinal": 11,
-          "type_info": "Bytea"
-        },
-        {
-          "name": "prev_consensus_block_hash",
-          "ordinal": 12,
-          "type_info": "Bytea"
-        },
-        {
-          "name": "protocol_version!",
-          "ordinal": 13,
-          "type_info": "Int4"
-        },
-        {
-          "name": "fee_account_address?",
-          "ordinal": 14,
-          "type_info": "Bytea"
-        }
-      ],
-      "nullable": [
-        false,
-        null,
-        null,
-        false,
-        false,
-        false,
-        false,
-        true,
-        true,
-        false,
-        false,
-        true,
-        true,
-        true,
-        false
-      ],
-      "parameters": {
-        "Left": [
-          "Int8"
-        ]
-      }
-    },
-    "query": "SELECT miniblocks.number, COALESCE(miniblocks.l1_batch_number, (SELECT (max(number) + 1) FROM l1_batches)) as \"l1_batch_number!\", (SELECT max(m2.number) FROM miniblocks m2 WHERE miniblocks.l1_batch_number = m2.l1_batch_number) as \"last_batch_miniblock?\", miniblocks.timestamp, miniblocks.hash as \"root_hash?\", miniblocks.l1_gas_price, miniblocks.l2_fair_gas_price, miniblocks.bootloader_code_hash, miniblocks.default_aa_code_hash, miniblocks.virtual_blocks, miniblocks.hash, miniblocks.commit_qc, miniblocks.prev_consensus_block_hash, miniblocks.protocol_version as \"protocol_version!\", l1_batches.fee_account_address as \"fee_account_address?\" FROM miniblocks LEFT JOIN l1_batches ON miniblocks.l1_batch_number = l1_batches.number WHERE miniblocks.number = $1"
   },
   "1ed353a16e8d0abaf426e5c235b20a79c727c08bc23fb1708a833a6930131691": {
     "describe": {
@@ -4456,6 +4352,98 @@
     },
     "query": "UPDATE contract_verification_requests SET status = 'failed', updated_at = now(), error = $2, compilation_errors = $3, panic_message = $4 WHERE id = $1"
   },
+  "5190fad25f0c476380af4013761d42ae97dbd55f87e38ceec33f8e148c5cbb14": {
+    "describe": {
+      "columns": [
+        {
+          "name": "number",
+          "ordinal": 0,
+          "type_info": "Int8"
+        },
+        {
+          "name": "l1_batch_number!",
+          "ordinal": 1,
+          "type_info": "Int8"
+        },
+        {
+          "name": "last_batch_miniblock?",
+          "ordinal": 2,
+          "type_info": "Int8"
+        },
+        {
+          "name": "timestamp",
+          "ordinal": 3,
+          "type_info": "Int8"
+        },
+        {
+          "name": "root_hash?",
+          "ordinal": 4,
+          "type_info": "Bytea"
+        },
+        {
+          "name": "l1_gas_price",
+          "ordinal": 5,
+          "type_info": "Int8"
+        },
+        {
+          "name": "l2_fair_gas_price",
+          "ordinal": 6,
+          "type_info": "Int8"
+        },
+        {
+          "name": "bootloader_code_hash",
+          "ordinal": 7,
+          "type_info": "Bytea"
+        },
+        {
+          "name": "default_aa_code_hash",
+          "ordinal": 8,
+          "type_info": "Bytea"
+        },
+        {
+          "name": "virtual_blocks",
+          "ordinal": 9,
+          "type_info": "Int8"
+        },
+        {
+          "name": "hash",
+          "ordinal": 10,
+          "type_info": "Bytea"
+        },
+        {
+          "name": "protocol_version!",
+          "ordinal": 11,
+          "type_info": "Int4"
+        },
+        {
+          "name": "fee_account_address?",
+          "ordinal": 12,
+          "type_info": "Bytea"
+        }
+      ],
+      "nullable": [
+        false,
+        null,
+        null,
+        false,
+        false,
+        false,
+        false,
+        true,
+        true,
+        false,
+        false,
+        true,
+        false
+      ],
+      "parameters": {
+        "Left": [
+          "Int8"
+        ]
+      }
+    },
+    "query": "\n                SELECT miniblocks.number,\n                    COALESCE(miniblocks.l1_batch_number, (SELECT (max(number) + 1) FROM l1_batches)) as \"l1_batch_number!\",\n                    (SELECT max(m2.number) FROM miniblocks m2 WHERE miniblocks.l1_batch_number = m2.l1_batch_number) as \"last_batch_miniblock?\",\n                    miniblocks.timestamp,\n                    miniblocks.hash as \"root_hash?\",\n                    miniblocks.l1_gas_price,\n                    miniblocks.l2_fair_gas_price,\n                    miniblocks.bootloader_code_hash,\n                    miniblocks.default_aa_code_hash,\n                    miniblocks.virtual_blocks,\n                    miniblocks.hash,\n                    miniblocks.protocol_version as \"protocol_version!\",\n                    l1_batches.fee_account_address as \"fee_account_address?\"\n                FROM miniblocks\n                LEFT JOIN l1_batches ON miniblocks.l1_batch_number = l1_batches.number\n                WHERE miniblocks.number = $1\n            "
+  },
   "51cb712685991ffd600dce59f5ed8b5a1bfce8feed46ebd02471c43802e6e65a": {
     "describe": {
       "columns": [
@@ -9101,21 +9089,6 @@
     },
     "query": "SELECT * FROM eth_txs_history WHERE eth_tx_id = $1 ORDER BY created_at DESC LIMIT 1"
   },
-<<<<<<< HEAD
-  "ad48c26546edaa5f872e5698eb0b0d3ced291db178dd6c065fe6a39def4ea751": {
-    "describe": {
-      "columns": [],
-      "nullable": [],
-      "parameters": {
-        "Left": [
-          "Int8",
-          "Bytea",
-          "Bytea"
-        ]
-      }
-    },
-    "query": "UPDATE miniblocks SET prev_consensus_block_hash = $2, commit_qc = $3 WHERE number = $1"
-=======
   "ad495160a947cf1bd7343819e723d18c9332bc95cfc2014ed8d04907eff3896e": {
     "describe": {
       "columns": [
@@ -9148,7 +9121,6 @@
       }
     },
     "query": "\n                UPDATE scheduler_witness_jobs_fri\n                SET status = 'queued', updated_at = now(), processing_started_at = now()\n                WHERE (status = 'in_progress' AND  processing_started_at <= now() - $1::interval AND attempts < $2)\n                OR (status = 'failed' AND attempts < $2)\n                RETURNING l1_batch_number, status, attempts\n                "
->>>>>>> 3fe1bb21
   },
   "ad4f74aa6f131df0243f4fa500ade1b98aa335bd71ed417b02361e2c697e60f8": {
     "describe": {
