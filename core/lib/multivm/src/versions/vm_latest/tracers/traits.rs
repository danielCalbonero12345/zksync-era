<<<<<<< HEAD
use crate::interface::Halt;
use zk_evm_1_4_0::tracing::{
    AfterDecodingData, AfterExecutionData, BeforeExecutionData, VmLocalStateData,
};
use zksync_state::{StoragePtr, WriteStorage};
=======
use crate::interface::dyn_tracers::vm_1_4_0::DynTracer;
use crate::interface::tracer::{TracerExecutionStatus, VmExecutionStopReason};
use zksync_state::WriteStorage;
>>>>>>> 7c137b72

use crate::vm_latest::bootloader_state::BootloaderState;
use crate::vm_latest::old_vm::history_recorder::HistoryMode;
use crate::vm_latest::old_vm::memory::SimpleMemory;
use crate::vm_latest::types::internals::ZkSyncVmState;

pub type TracerPointer<S, H> = Box<dyn VmTracer<S, H>>;

/// Run tracer for collecting data during the vm execution cycles
pub trait VmTracer<S: WriteStorage, H: HistoryMode>: DynTracer<S, SimpleMemory<H>> {
    /// Initialize the tracer before the vm execution
    fn initialize_tracer(&mut self, _state: &mut ZkSyncVmState<S, H>) {}
    /// Run after each vm execution cycle
    fn finish_cycle(
        &mut self,
        _state: &mut ZkSyncVmState<S, H>,
        _bootloader_state: &mut BootloaderState,
    ) -> TracerExecutionStatus {
        TracerExecutionStatus::Continue
    }
    /// Run after the vm execution
    fn after_vm_execution(
        &mut self,
        _state: &mut ZkSyncVmState<S, H>,
        _bootloader_state: &BootloaderState,
        _stop_reason: VmExecutionStopReason,
    ) {
    }
}

<<<<<<< HEAD
/// Version of zk_evm_1_4_0::Tracer suitable for dynamic dispatch.
pub trait DynTracer<S, H: HistoryMode> {
    fn before_decoding(&mut self, _state: VmLocalStateData<'_>, _memory: &SimpleMemory<H>) {}
    fn after_decoding(
        &mut self,
        _state: VmLocalStateData<'_>,
        _data: AfterDecodingData,
        _memory: &SimpleMemory<H>,
    ) {
    }
    fn before_execution(
        &mut self,
        _state: VmLocalStateData<'_>,
        _data: BeforeExecutionData,
        _memory: &SimpleMemory<H>,
        _storage: StoragePtr<S>,
    ) {
    }
    fn after_execution(
        &mut self,
        _state: VmLocalStateData<'_>,
        _data: AfterExecutionData,
        _memory: &SimpleMemory<H>,
        _storage: StoragePtr<S>,
    ) {
    }
=======
pub trait ToTracerPointer<S, H> {
    fn into_tracer_pointer(self) -> TracerPointer<S, H>;
>>>>>>> 7c137b72
}

impl<S: WriteStorage, H: HistoryMode, T: VmTracer<S, H> + 'static> ToTracerPointer<S, H> for T {
    fn into_tracer_pointer(self) -> TracerPointer<S, H> {
        Box::new(self)
    }
}<|MERGE_RESOLUTION|>--- conflicted
+++ resolved
@@ -1,14 +1,6 @@
-<<<<<<< HEAD
-use crate::interface::Halt;
-use zk_evm_1_4_0::tracing::{
-    AfterDecodingData, AfterExecutionData, BeforeExecutionData, VmLocalStateData,
-};
-use zksync_state::{StoragePtr, WriteStorage};
-=======
 use crate::interface::dyn_tracers::vm_1_4_0::DynTracer;
 use crate::interface::tracer::{TracerExecutionStatus, VmExecutionStopReason};
 use zksync_state::WriteStorage;
->>>>>>> 7c137b72
 
 use crate::vm_latest::bootloader_state::BootloaderState;
 use crate::vm_latest::old_vm::history_recorder::HistoryMode;
@@ -39,37 +31,8 @@
     }
 }
 
-<<<<<<< HEAD
-/// Version of zk_evm_1_4_0::Tracer suitable for dynamic dispatch.
-pub trait DynTracer<S, H: HistoryMode> {
-    fn before_decoding(&mut self, _state: VmLocalStateData<'_>, _memory: &SimpleMemory<H>) {}
-    fn after_decoding(
-        &mut self,
-        _state: VmLocalStateData<'_>,
-        _data: AfterDecodingData,
-        _memory: &SimpleMemory<H>,
-    ) {
-    }
-    fn before_execution(
-        &mut self,
-        _state: VmLocalStateData<'_>,
-        _data: BeforeExecutionData,
-        _memory: &SimpleMemory<H>,
-        _storage: StoragePtr<S>,
-    ) {
-    }
-    fn after_execution(
-        &mut self,
-        _state: VmLocalStateData<'_>,
-        _data: AfterExecutionData,
-        _memory: &SimpleMemory<H>,
-        _storage: StoragePtr<S>,
-    ) {
-    }
-=======
 pub trait ToTracerPointer<S, H> {
     fn into_tracer_pointer(self) -> TracerPointer<S, H>;
->>>>>>> 7c137b72
 }
 
 impl<S: WriteStorage, H: HistoryMode, T: VmTracer<S, H> + 'static> ToTracerPointer<S, H> for T {
