//! Set of utility functions to read contracts both in Yul and Sol format.
//!
//! Careful: some of the methods are reading the contracts based on the ZKSYNC_HOME environment variable.

#![allow(clippy::derive_partial_eq_without_eq)]

use std::{
    fs::{self, File},
    path::{Path, PathBuf},
};

use ethabi::{
    ethereum_types::{H256, U256},
    Contract, Function,
};
use once_cell::sync::Lazy;
use serde::{Deserialize, Serialize};
use zksync_utils::{bytecode::hash_bytecode, bytes_to_be_words};

pub mod test_contracts;

#[derive(Debug, Clone)]
pub enum ContractLanguage {
    Sol,
    Yul,
}

const GOVERNANCE_CONTRACT_FILE: &str =
    "contracts/l1-contracts/artifacts/cache/solpp-generated-contracts/governance/IGovernance.sol/IGovernance.json";
const ZKSYNC_CONTRACT_FILE: &str =
    "contracts/l1-contracts/artifacts/cache/solpp-generated-contracts/zksync/interfaces/IZkSync.sol/IZkSync.json";
const MULTICALL3_CONTRACT_FILE: &str =
    "contracts/l1-contracts/artifacts/cache/solpp-generated-contracts/dev-contracts/Multicall3.sol/Multicall3.json";
const VERIFIER_CONTRACT_FILE: &str =
    "contracts/l1-contracts/artifacts/cache/solpp-generated-contracts/zksync/Verifier.sol/Verifier.json";
const IERC20_CONTRACT_FILE: &str =
    "contracts/l1-contracts/artifacts/cache/solpp-generated-contracts/common/interfaces/IERC20.sol/IERC20.json";
const FAIL_ON_RECEIVE_CONTRACT_FILE: &str =
    "contracts/l1-contracts/artifacts/cache/solpp-generated-contracts/zksync/dev-contracts/FailOnReceive.sol/FailOnReceive.json";
const L2_BRIDGE_CONTRACT_FILE: &str =
    "contracts/l2-contracts/artifacts-zk/cache-zk/solpp-generated-contracts/bridge/interfaces/IL2Bridge.sol/IL2Bridge.json";
const LOADNEXT_CONTRACT_FILE: &str =
    "etc/contracts-test-data/artifacts-zk/contracts/loadnext/loadnext_contract.sol/LoadnextContract.json";
const LOADNEXT_SIMPLE_CONTRACT_FILE: &str =
    "etc/contracts-test-data/artifacts-zk/contracts/loadnext/loadnext_contract.sol/Foo.json";

fn read_file_to_json_value(path: impl AsRef<Path>) -> serde_json::Value {
    let zksync_home = std::env::var("ZKSYNC_HOME").unwrap_or_else(|_| ".".into());
    let path = Path::new(&zksync_home).join(path);
    serde_json::from_reader(
        File::open(&path).unwrap_or_else(|e| panic!("Failed to open file {:?}: {}", path, e)),
    )
    .unwrap_or_else(|e| panic!("Failed to parse file {:?}: {}", path, e))
}

pub fn load_contract_if_present<P: AsRef<Path> + std::fmt::Debug>(path: P) -> Option<Contract> {
    let zksync_home = std::env::var("ZKSYNC_HOME").unwrap_or_else(|_| ".".into());
    let path = Path::new(&zksync_home).join(path);
    path.exists().then(|| {
        serde_json::from_value(read_file_to_json_value(&path)["abi"].take())
            .unwrap_or_else(|e| panic!("Failed to parse contract abi from file {:?}: {}", path, e))
    })
}

pub fn load_contract<P: AsRef<Path> + std::fmt::Debug>(path: P) -> Contract {
    load_contract_if_present(&path).unwrap_or_else(|| {
        panic!("Failed to load contract from {:?}", path);
    })
}

pub fn load_sys_contract(contract_name: &str) -> Contract {
    load_contract(format!(
        "contracts/system-contracts/artifacts-zk/contracts-preprocessed/{0}.sol/{0}.json",
        contract_name
    ))
}

pub fn read_contract_abi(path: impl AsRef<Path>) -> String {
    read_file_to_json_value(path)["abi"]
        .as_str()
        .expect("Failed to parse abi")
        .to_string()
}

pub fn governance_contract() -> Contract {
    load_contract_if_present(GOVERNANCE_CONTRACT_FILE).expect("Governance contract not found")
}

pub fn zksync_contract() -> Contract {
    load_contract(ZKSYNC_CONTRACT_FILE)
}

pub fn multicall_contract() -> Contract {
    load_contract(MULTICALL3_CONTRACT_FILE)
}

pub fn erc20_contract() -> Contract {
    load_contract(IERC20_CONTRACT_FILE)
}

pub fn l2_bridge_contract() -> Contract {
    load_contract(L2_BRIDGE_CONTRACT_FILE)
}

pub fn verifier_contract() -> Contract {
    load_contract(VERIFIER_CONTRACT_FILE)
}

#[derive(Debug, Clone)]
pub struct TestContract {
    /// Contract bytecode to be used for sending deploy transaction.
    pub bytecode: Vec<u8>,
    /// Contract ABI.
    pub contract: Contract,

    pub factory_deps: Vec<Vec<u8>>,
}

/// Reads test contract bytecode and its ABI.
pub fn get_loadnext_contract() -> TestContract {
    let bytecode = read_bytecode(LOADNEXT_CONTRACT_FILE);
    let dep = read_bytecode(LOADNEXT_SIMPLE_CONTRACT_FILE);

    TestContract {
        bytecode,
        contract: loadnext_contract(),
        factory_deps: vec![dep],
    }
}

// Returns loadnext contract and its factory dependencies
pub fn loadnext_contract() -> Contract {
    load_contract("etc/contracts-test-data/artifacts-zk/contracts/loadnext/loadnext_contract.sol/LoadnextContract.json")
}

pub fn loadnext_simple_contract() -> Contract {
    load_contract(
        "etc/contracts-test-data/artifacts-zk/contracts/loadnext/loadnext_contract.sol/Foo.json",
    )
}

pub fn fail_on_receive_contract() -> Contract {
    load_contract(FAIL_ON_RECEIVE_CONTRACT_FILE)
}

pub fn deployer_contract() -> Contract {
    load_sys_contract("ContractDeployer")
}

pub fn eth_contract() -> Contract {
    load_sys_contract("L2EthToken")
}

pub fn known_codes_contract() -> Contract {
    load_sys_contract("KnownCodesStorage")
}

/// Reads bytecode from the path RELATIVE to the ZKSYNC_HOME environment variable.
pub fn read_bytecode(relative_path: impl AsRef<Path>) -> Vec<u8> {
    let zksync_home = std::env::var("ZKSYNC_HOME").unwrap_or_else(|_| ".".into());
    let artifact_path = Path::new(&zksync_home).join(relative_path);
    read_bytecode_from_path(artifact_path)
}
/// Reads bytecode from a given path.
pub fn read_bytecode_from_path(artifact_path: PathBuf) -> Vec<u8> {
    let artifact = read_file_to_json_value(artifact_path.clone());

    let bytecode = artifact["bytecode"]
        .as_str()
        .unwrap_or_else(|| panic!("Bytecode not found in {:?}", artifact_path))
        .strip_prefix("0x")
        .unwrap_or_else(|| panic!("Bytecode in {:?} is not hex", artifact_path));

    hex::decode(bytecode)
        .unwrap_or_else(|err| panic!("Can't decode bytecode in {:?}: {}", artifact_path, err))
}

pub fn default_erc20_bytecode() -> Vec<u8> {
    read_bytecode("etc/ERC20/artifacts-zk/contracts/ZkSyncERC20.sol/ZkSyncERC20.json")
}

pub fn read_sys_contract_bytecode(directory: &str, name: &str, lang: ContractLanguage) -> Vec<u8> {
    DEFAULT_SYSTEM_CONTRACTS_REPO.read_sys_contract_bytecode(directory, name, lang)
}

pub static DEFAULT_SYSTEM_CONTRACTS_REPO: Lazy<SystemContractsRepo> =
    Lazy::new(SystemContractsRepo::from_env);

/// Structure representing a system contract repository - that allows
/// fetching contracts that are located there.
/// As most of the static methods in this file, is loading data based on ZKSYNC_HOME environment variable.
pub struct SystemContractsRepo {
    // Path to the root of the system contracts repository.
    pub root: PathBuf,
}

impl SystemContractsRepo {
    /// Returns the default system contracts repository with directory based on the ZKSYNC_HOME environment variable.
    pub fn from_env() -> Self {
        let zksync_home = std::env::var("ZKSYNC_HOME").unwrap_or_else(|_| ".".into());
        let zksync_home = PathBuf::from(zksync_home);
        SystemContractsRepo {
            root: zksync_home.join("contracts/system-contracts"),
        }
    }
    pub fn read_sys_contract_bytecode(
        &self,
        directory: &str,
        name: &str,
        lang: ContractLanguage,
    ) -> Vec<u8> {
        match lang {
            ContractLanguage::Sol => read_bytecode_from_path(self.root.join(format!(
                "artifacts-zk/contracts-preprocessed/{0}{1}.sol/{1}.json",
                directory, name
            ))),
            ContractLanguage::Yul => read_zbin_bytecode_from_path(self.root.join(format!(
<<<<<<< HEAD
                "artifacts-zk/contracts-preprocessed/{0}artifacts/{1}.yul.zbin",
=======
                "contracts-preprocessed/{0}artifacts/{1}.yul.zbin",
>>>>>>> 132f81c4
                directory, name
            ))),
        }
    }
}

pub fn read_bootloader_code(bootloader_type: &str) -> Vec<u8> {
    read_zbin_bytecode(format!(
        "contracts/system-contracts/bootloader/build/artifacts/{}.yul.zbin",
        bootloader_type
    ))
}

pub fn read_proved_batch_bootloader_bytecode() -> Vec<u8> {
    read_bootloader_code("proved_batch")
}

pub fn read_playground_batch_bootloader_bytecode() -> Vec<u8> {
    read_bootloader_code("playground_batch")
}

pub fn get_loadnext_test_contract_path(file_name: &str, contract_name: &str) -> String {
    format!(
        "core/tests/loadnext/test-contracts/loadnext_contract/artifacts/loadnext_contract.sol/{}.sol:{}.abi",
        file_name, contract_name
    )
}

pub fn get_loadnext_test_contract_bytecode(file_name: &str, contract_name: &str) -> String {
    format!(
        "core/tests/loadnext/test-contracts/loadnext_contract/artifacts/loadnext_contract.sol/{}.sol:{}.zbin",
        file_name, contract_name
    )
}

/// Reads zbin bytecode from a given path, relative to ZKSYNC_HOME.
pub fn read_zbin_bytecode(relative_zbin_path: impl AsRef<Path>) -> Vec<u8> {
    let zksync_home = std::env::var("ZKSYNC_HOME").unwrap_or_else(|_| ".".into());
    let bytecode_path = Path::new(&zksync_home).join(relative_zbin_path);
    read_zbin_bytecode_from_path(bytecode_path)
}

/// Reads zbin bytecode from a given path.
pub fn read_zbin_bytecode_from_path(bytecode_path: PathBuf) -> Vec<u8> {
    fs::read(&bytecode_path)
        .unwrap_or_else(|err| panic!("Can't read .zbin bytecode at {:?}: {}", bytecode_path, err))
}
/// Hash of code and code which consists of 32 bytes words
#[derive(Debug, Clone)]
pub struct SystemContractCode {
    pub code: Vec<U256>,
    pub hash: H256,
}

#[derive(Debug, Clone)]
pub struct BaseSystemContracts {
    pub bootloader: SystemContractCode,
    pub default_aa: SystemContractCode,
}

#[derive(Debug, Clone, Copy, Default, Serialize, Deserialize, PartialEq)]
pub struct BaseSystemContractsHashes {
    pub bootloader: H256,
    pub default_aa: H256,
}

impl PartialEq for BaseSystemContracts {
    fn eq(&self, other: &Self) -> bool {
        self.bootloader.hash == other.bootloader.hash
            && self.default_aa.hash == other.default_aa.hash
    }
}

pub static PLAYGROUND_BLOCK_BOOTLOADER_CODE: Lazy<SystemContractCode> = Lazy::new(|| {
    let bytecode = read_playground_batch_bootloader_bytecode();
    let hash = hash_bytecode(&bytecode);

    SystemContractCode {
        code: bytes_to_be_words(bytecode),
        hash,
    }
});

pub static ESTIMATE_FEE_BLOCK_CODE: Lazy<SystemContractCode> = Lazy::new(|| {
    let bytecode = read_bootloader_code("fee_estimate");
    let hash = hash_bytecode(&bytecode);

    SystemContractCode {
        code: bytes_to_be_words(bytecode),
        hash,
    }
});

impl BaseSystemContracts {
    fn load_with_bootloader(bootloader_bytecode: Vec<u8>) -> Self {
        let hash = hash_bytecode(&bootloader_bytecode);

        let bootloader = SystemContractCode {
            code: bytes_to_be_words(bootloader_bytecode),
            hash,
        };

        let bytecode = read_sys_contract_bytecode("", "DefaultAccount", ContractLanguage::Sol);
        let hash = hash_bytecode(&bytecode);

        let default_aa = SystemContractCode {
            code: bytes_to_be_words(bytecode),
            hash,
        };

        BaseSystemContracts {
            bootloader,
            default_aa,
        }
    }
    // BaseSystemContracts with proved bootloader - for handling transactions.
    pub fn load_from_disk() -> Self {
        let bootloader_bytecode = read_proved_batch_bootloader_bytecode();
        BaseSystemContracts::load_with_bootloader(bootloader_bytecode)
    }

    /// BaseSystemContracts with playground bootloader - used for handling eth_calls.
    pub fn playground() -> Self {
        let bootloader_bytecode = read_playground_batch_bootloader_bytecode();
        BaseSystemContracts::load_with_bootloader(bootloader_bytecode)
    }

    pub fn playground_pre_virtual_blocks() -> Self {
        let bootloader_bytecode = read_zbin_bytecode(
            "etc/multivm_bootloaders/vm_1_3_2/playground_block.yul/playground_block.yul.zbin",
        );
        BaseSystemContracts::load_with_bootloader(bootloader_bytecode)
    }

    pub fn playground_post_virtual_blocks() -> Self {
        let bootloader_bytecode = read_zbin_bytecode("etc/multivm_bootloaders/vm_virtual_blocks/playground_batch.yul/playground_batch.yul.zbin");
        BaseSystemContracts::load_with_bootloader(bootloader_bytecode)
    }

    pub fn playground_post_virtual_blocks_finish_upgrade_fix() -> Self {
        let bootloader_bytecode = read_zbin_bytecode("etc/multivm_bootloaders/vm_virtual_blocks_finish_upgrade_fix/playground_batch.yul/playground_batch.yul.zbin");
        BaseSystemContracts::load_with_bootloader(bootloader_bytecode)
    }

    pub fn playground_post_boojum() -> Self {
        let bootloader_bytecode = read_zbin_bytecode("etc/multivm_bootloaders/vm_boojum_integration/playground_batch.yul/playground_batch.yul.zbin");
        BaseSystemContracts::load_with_bootloader(bootloader_bytecode)
    }

    pub fn playground_post_allowlist_removal() -> Self {
        let bootloader_bytecode = read_zbin_bytecode("etc/multivm_bootloaders/vm_remove_allowlist/playground_batch.yul/playground_batch.yul.zbin");
        BaseSystemContracts::load_with_bootloader(bootloader_bytecode)
    }

    /// BaseSystemContracts with playground bootloader - used for handling eth_calls.
    pub fn estimate_gas() -> Self {
        let bootloader_bytecode = read_bootloader_code("fee_estimate");
        BaseSystemContracts::load_with_bootloader(bootloader_bytecode)
    }

    pub fn estimate_gas_pre_virtual_blocks() -> Self {
        let bootloader_bytecode = read_zbin_bytecode(
            "etc/multivm_bootloaders/vm_1_3_2/fee_estimate.yul/fee_estimate.yul.zbin",
        );
        BaseSystemContracts::load_with_bootloader(bootloader_bytecode)
    }

    pub fn estimate_gas_post_virtual_blocks() -> Self {
        let bootloader_bytecode = read_zbin_bytecode(
            "etc/multivm_bootloaders/vm_virtual_blocks/fee_estimate.yul/fee_estimate.yul.zbin",
        );
        BaseSystemContracts::load_with_bootloader(bootloader_bytecode)
    }

    pub fn estimate_gas_post_virtual_blocks_finish_upgrade_fix() -> Self {
        let bootloader_bytecode = read_zbin_bytecode(
            "etc/multivm_bootloaders/vm_virtual_blocks_finish_upgrade_fix/fee_estimate.yul/fee_estimate.yul.zbin",
        );
        BaseSystemContracts::load_with_bootloader(bootloader_bytecode)
    }

    pub fn estimate_gas_post_boojum() -> Self {
        let bootloader_bytecode = read_zbin_bytecode(
            "etc/multivm_bootloaders/vm_boojum_integration/fee_estimate.yul/fee_estimate.yul.zbin",
        );
        BaseSystemContracts::load_with_bootloader(bootloader_bytecode)
    }

    pub fn estimate_gas_post_allowlist_removal() -> Self {
        let bootloader_bytecode = read_zbin_bytecode(
            "etc/multivm_bootloaders/vm_remove_allowlist/fee_estimate.yul/fee_estimate.yul.zbin",
        );
        BaseSystemContracts::load_with_bootloader(bootloader_bytecode)
    }

    pub fn hashes(&self) -> BaseSystemContractsHashes {
        BaseSystemContractsHashes {
            bootloader: self.bootloader.hash,
            default_aa: self.default_aa.hash,
        }
    }
}

pub static PRE_BOOJUM_COMMIT_FUNCTION: Lazy<Function> = Lazy::new(|| {
    let abi = r#"
    {
      "inputs": [
        {
          "components": [
            {
              "internalType": "uint64",
              "name": "blockNumber",
              "type": "uint64"
            },
            {
              "internalType": "bytes32",
              "name": "blockHash",
              "type": "bytes32"
            },
            {
              "internalType": "uint64",
              "name": "indexRepeatedStorageChanges",
              "type": "uint64"
            },
            {
              "internalType": "uint256",
              "name": "numberOfLayer1Txs",
              "type": "uint256"
            },
            {
              "internalType": "bytes32",
              "name": "priorityOperationsHash",
              "type": "bytes32"
            },
            {
              "internalType": "bytes32",
              "name": "l2LogsTreeRoot",
              "type": "bytes32"
            },
            {
              "internalType": "uint256",
              "name": "timestamp",
              "type": "uint256"
            },
            {
              "internalType": "bytes32",
              "name": "commitment",
              "type": "bytes32"
            }
          ],
          "internalType": "struct IExecutor.StoredBlockInfo",
          "name": "_lastCommittedBlockData",
          "type": "tuple"
        },
        {
          "components": [
            {
              "internalType": "uint64",
              "name": "blockNumber",
              "type": "uint64"
            },
            {
              "internalType": "uint64",
              "name": "timestamp",
              "type": "uint64"
            },
            {
              "internalType": "uint64",
              "name": "indexRepeatedStorageChanges",
              "type": "uint64"
            },
            {
              "internalType": "bytes32",
              "name": "newStateRoot",
              "type": "bytes32"
            },
            {
              "internalType": "uint256",
              "name": "numberOfLayer1Txs",
              "type": "uint256"
            },
            {
              "internalType": "bytes32",
              "name": "l2LogsTreeRoot",
              "type": "bytes32"
            },
            {
              "internalType": "bytes32",
              "name": "priorityOperationsHash",
              "type": "bytes32"
            },
            {
              "internalType": "bytes",
              "name": "initialStorageChanges",
              "type": "bytes"
            },
            {
              "internalType": "bytes",
              "name": "repeatedStorageChanges",
              "type": "bytes"
            },
            {
              "internalType": "bytes",
              "name": "l2Logs",
              "type": "bytes"
            },
            {
              "internalType": "bytes[]",
              "name": "l2ArbitraryLengthMessages",
              "type": "bytes[]"
            },
            {
              "internalType": "bytes[]",
              "name": "factoryDeps",
              "type": "bytes[]"
            }
          ],
          "internalType": "struct IExecutor.CommitBlockInfo[]",
          "name": "_newBlocksData",
          "type": "tuple[]"
        }
      ],
      "name": "commitBlocks",
      "outputs": [],
      "stateMutability": "nonpayable",
      "type": "function"
    }"#;
    serde_json::from_str(abi).unwrap()
});

pub static PRE_BOOJUM_PROVE_FUNCTION: Lazy<Function> = Lazy::new(|| {
    let abi = r#"
    {
      "inputs": [
        {
          "components": [
            {
              "internalType": "uint64",
              "name": "blockNumber",
              "type": "uint64"
            },
            {
              "internalType": "bytes32",
              "name": "blockHash",
              "type": "bytes32"
            },
            {
              "internalType": "uint64",
              "name": "indexRepeatedStorageChanges",
              "type": "uint64"
            },
            {
              "internalType": "uint256",
              "name": "numberOfLayer1Txs",
              "type": "uint256"
            },
            {
              "internalType": "bytes32",
              "name": "priorityOperationsHash",
              "type": "bytes32"
            },
            {
              "internalType": "bytes32",
              "name": "l2LogsTreeRoot",
              "type": "bytes32"
            },
            {
              "internalType": "uint256",
              "name": "timestamp",
              "type": "uint256"
            },
            {
              "internalType": "bytes32",
              "name": "commitment",
              "type": "bytes32"
            }
          ],
          "internalType": "struct IExecutor.StoredBlockInfo",
          "name": "_prevBlock",
          "type": "tuple"
        },
        {
          "components": [
            {
              "internalType": "uint64",
              "name": "blockNumber",
              "type": "uint64"
            },
            {
              "internalType": "bytes32",
              "name": "blockHash",
              "type": "bytes32"
            },
            {
              "internalType": "uint64",
              "name": "indexRepeatedStorageChanges",
              "type": "uint64"
            },
            {
              "internalType": "uint256",
              "name": "numberOfLayer1Txs",
              "type": "uint256"
            },
            {
              "internalType": "bytes32",
              "name": "priorityOperationsHash",
              "type": "bytes32"
            },
            {
              "internalType": "bytes32",
              "name": "l2LogsTreeRoot",
              "type": "bytes32"
            },
            {
              "internalType": "uint256",
              "name": "timestamp",
              "type": "uint256"
            },
            {
              "internalType": "bytes32",
              "name": "commitment",
              "type": "bytes32"
            }
          ],
          "internalType": "struct IExecutor.StoredBlockInfo[]",
          "name": "_committedBlocks",
          "type": "tuple[]"
        },
        {
          "components": [
            {
              "internalType": "uint256[]",
              "name": "recursiveAggregationInput",
              "type": "uint256[]"
            },
            {
              "internalType": "uint256[]",
              "name": "serializedProof",
              "type": "uint256[]"
            }
          ],
          "internalType": "struct IExecutor.ProofInput",
          "name": "_proof",
          "type": "tuple"
        }
      ],
      "name": "proveBlocks",
      "outputs": [],
      "stateMutability": "nonpayable",
      "type": "function"
    }"#;
    serde_json::from_str(abi).unwrap()
});

pub static PRE_BOOJUM_EXECUTE_FUNCTION: Lazy<Function> = Lazy::new(|| {
    let abi = r#"
    {
      "inputs": [
        {
          "components": [
            {
              "internalType": "uint64",
              "name": "blockNumber",
              "type": "uint64"
            },
            {
              "internalType": "bytes32",
              "name": "blockHash",
              "type": "bytes32"
            },
            {
              "internalType": "uint64",
              "name": "indexRepeatedStorageChanges",
              "type": "uint64"
            },
            {
              "internalType": "uint256",
              "name": "numberOfLayer1Txs",
              "type": "uint256"
            },
            {
              "internalType": "bytes32",
              "name": "priorityOperationsHash",
              "type": "bytes32"
            },
            {
              "internalType": "bytes32",
              "name": "l2LogsTreeRoot",
              "type": "bytes32"
            },
            {
              "internalType": "uint256",
              "name": "timestamp",
              "type": "uint256"
            },
            {
              "internalType": "bytes32",
              "name": "commitment",
              "type": "bytes32"
            }
          ],
          "internalType": "struct IExecutor.StoredBlockInfo[]",
          "name": "_blocksData",
          "type": "tuple[]"
        }
      ],
      "name": "executeBlocks",
      "outputs": [],
      "stateMutability": "nonpayable",
      "type": "function"
    }"#;
    serde_json::from_str(abi).unwrap()
});

pub static PRE_BOOJUM_GET_VK_FUNCTION: Lazy<Function> = Lazy::new(|| {
    let abi = r#"{
      "inputs": [],
      "name": "get_verification_key",
      "outputs": [
        {
          "components": [
            {
              "internalType": "uint256",
              "name": "domain_size",
              "type": "uint256"
            },
            {
              "internalType": "uint256",
              "name": "num_inputs",
              "type": "uint256"
            },
            {
              "components": [
                {
                  "internalType": "uint256",
                  "name": "value",
                  "type": "uint256"
                }
              ],
              "internalType": "struct PairingsBn254.Fr",
              "name": "omega",
              "type": "tuple"
            },
            {
              "components": [
                {
                  "internalType": "uint256",
                  "name": "X",
                  "type": "uint256"
                },
                {
                  "internalType": "uint256",
                  "name": "Y",
                  "type": "uint256"
                }
              ],
              "internalType": "struct PairingsBn254.G1Point[2]",
              "name": "gate_selectors_commitments",
              "type": "tuple[2]"
            },
            {
              "components": [
                {
                  "internalType": "uint256",
                  "name": "X",
                  "type": "uint256"
                },
                {
                  "internalType": "uint256",
                  "name": "Y",
                  "type": "uint256"
                }
              ],
              "internalType": "struct PairingsBn254.G1Point[8]",
              "name": "gate_setup_commitments",
              "type": "tuple[8]"
            },
            {
              "components": [
                {
                  "internalType": "uint256",
                  "name": "X",
                  "type": "uint256"
                },
                {
                  "internalType": "uint256",
                  "name": "Y",
                  "type": "uint256"
                }
              ],
              "internalType": "struct PairingsBn254.G1Point[4]",
              "name": "permutation_commitments",
              "type": "tuple[4]"
            },
            {
              "components": [
                {
                  "internalType": "uint256",
                  "name": "X",
                  "type": "uint256"
                },
                {
                  "internalType": "uint256",
                  "name": "Y",
                  "type": "uint256"
                }
              ],
              "internalType": "struct PairingsBn254.G1Point",
              "name": "lookup_selector_commitment",
              "type": "tuple"
            },
            {
              "components": [
                {
                  "internalType": "uint256",
                  "name": "X",
                  "type": "uint256"
                },
                {
                  "internalType": "uint256",
                  "name": "Y",
                  "type": "uint256"
                }
              ],
              "internalType": "struct PairingsBn254.G1Point[4]",
              "name": "lookup_tables_commitments",
              "type": "tuple[4]"
            },
            {
              "components": [
                {
                  "internalType": "uint256",
                  "name": "X",
                  "type": "uint256"
                },
                {
                  "internalType": "uint256",
                  "name": "Y",
                  "type": "uint256"
                }
              ],
              "internalType": "struct PairingsBn254.G1Point",
              "name": "lookup_table_type_commitment",
              "type": "tuple"
            },
            {
              "components": [
                {
                  "internalType": "uint256",
                  "name": "value",
                  "type": "uint256"
                }
              ],
              "internalType": "struct PairingsBn254.Fr[3]",
              "name": "non_residues",
              "type": "tuple[3]"
            },
            {
              "components": [
                {
                  "internalType": "uint256[2]",
                  "name": "X",
                  "type": "uint256[2]"
                },
                {
                  "internalType": "uint256[2]",
                  "name": "Y",
                  "type": "uint256[2]"
                }
              ],
              "internalType": "struct PairingsBn254.G2Point[2]",
              "name": "g2_elements",
              "type": "tuple[2]"
            }
          ],
          "internalType": "struct VerificationKey",
          "name": "vk",
          "type": "tuple"
        }
      ],
      "stateMutability": "pure",
      "type": "function"
    }"#;
    serde_json::from_str(abi).unwrap()
});<|MERGE_RESOLUTION|>--- conflicted
+++ resolved
@@ -215,11 +215,7 @@
                 directory, name
             ))),
             ContractLanguage::Yul => read_zbin_bytecode_from_path(self.root.join(format!(
-<<<<<<< HEAD
                 "artifacts-zk/contracts-preprocessed/{0}artifacts/{1}.yul.zbin",
-=======
-                "contracts-preprocessed/{0}artifacts/{1}.yul.zbin",
->>>>>>> 132f81c4
                 directory, name
             ))),
         }
