--- conflicted
+++ resolved
@@ -26,21 +26,16 @@
         target_contract_address: Address,
         last_seen_version_id: ProtocolVersionId,
         governance_contract: &Contract,
-<<<<<<< HEAD
     ) -> Self {
         Self {
             target_contract_address,
-=======
-    ) -> anyhow::Result<Self> {
-        Ok(Self {
-            diamond_proxy_address,
->>>>>>> addf887d
             last_seen_version_id,
             upgrade_proposal_signature: governance_contract
                 .event("TransparentOperationScheduled")
-                .context("TransparentOperationScheduled event is missing in ABI")?
+                .context("TransparentOperationScheduled event is missing in ABI")
+                .unwrap()
                 .signature(),
-        })
+        }
     }
 }
 
