//! Ethereum watcher polls the Ethereum node for the relevant events, such as priority operations (aka L1 transactions),
//! protocol upgrades etc.
//! New events are accepted to the zkSync network once they have the sufficient amount of L1 confirmations.

use std::time::Duration;

use anyhow::Context as _;
use tokio::sync::watch;
use zksync_dal::{Connection, ConnectionPool, Core, CoreDal};
use zksync_system_constants::PRIORITY_EXPIRATION;
use zksync_types::{
    ethabi::Contract, web3::types::BlockNumber as Web3BlockNumber, Address, PriorityOpId,
    ProtocolVersionId,
};

pub use self::client::EthHttpQueryClient;
use self::{
    client::{EthClient, RETRY_LIMIT},
    event_processors::{
        EventProcessor, EventProcessorError, GovernanceUpgradesEventProcessor,
        PriorityOpsEventProcessor,
    },
    metrics::{PollStage, METRICS},
};

mod client;
mod event_processors;
mod metrics;
#[cfg(test)]
mod tests;

#[derive(Debug)]
struct EthWatchState {
    last_seen_version_id: ProtocolVersionId,
    next_expected_priority_id: PriorityOpId,
    last_processed_ethereum_block: u64,
}

/// Ethereum watcher component.
#[derive(Debug)]
pub struct EthWatch {
    client: Box<dyn EthClient>,
    poll_interval: Duration,
    event_processors: Vec<Box<dyn EventProcessor>>,
    last_processed_ethereum_block: u64,
    pool: ConnectionPool<Core>,
}

impl EthWatch {
    pub async fn new(
<<<<<<< HEAD
        diamond_proxy_addr: Address,
        state_transition_manager_address: Option<Address>,
        governance_contract: Option<Contract>,
=======
        diamond_proxy_address: Address,
        governance_contract: &Contract,
>>>>>>> addf887d
        mut client: Box<dyn EthClient>,
        pool: ConnectionPool<Core>,
        poll_interval: Duration,
    ) -> anyhow::Result<Self> {
        let mut storage = pool.connection_tagged("eth_watch").await?;
        let state = Self::initialize_state(&*client, &mut storage).await?;
        tracing::info!("initialized state: {state:?}");
        drop(storage);

        let priority_ops_processor =
            PriorityOpsEventProcessor::new(state.next_expected_priority_id)?;
        let governance_upgrades_processor = GovernanceUpgradesEventProcessor::new(
            diamond_proxy_address,
            state.last_seen_version_id,
            governance_contract,
        )?;
        let event_processors: Vec<Box<dyn EventProcessor>> = vec![
            Box::new(priority_ops_processor),
            Box::new(governance_upgrades_processor),
        ];

<<<<<<< HEAD
        if let Some(governance_contract) = governance_contract {
            let governance_upgrades_processor = GovernanceUpgradesEventProcessor::new(
                state_transition_manager_address.unwrap_or(diamond_proxy_addr),
                state.last_seen_version_id,
                &governance_contract,
            );
            event_processors.push(Box::new(governance_upgrades_processor))
        }

=======
>>>>>>> addf887d
        let topics = event_processors
            .iter()
            .map(|processor| processor.relevant_topic())
            .collect();
        client.set_topics(topics);

        Ok(Self {
            client,
            poll_interval,
            event_processors,
            last_processed_ethereum_block: state.last_processed_ethereum_block,
            pool,
        })
    }

    async fn initialize_state(
        client: &dyn EthClient,
        storage: &mut Connection<'_, Core>,
    ) -> anyhow::Result<EthWatchState> {
        let next_expected_priority_id: PriorityOpId = storage
            .transactions_dal()
            .last_priority_id()
            .await?
            .map_or(PriorityOpId(0), |e| e + 1);

        let last_seen_version_id = storage
            .protocol_versions_dal()
            .last_version_id()
            .await?
            .context("expected at least one (genesis) version to be present in DB")?;

        let last_processed_ethereum_block = match storage
            .transactions_dal()
            .get_last_processed_l1_block()
            .await?
        {
            // There are some priority ops processed - start from the last processed eth block
            // but subtract 1 in case the server stopped mid-block.
            Some(block) => block.0.saturating_sub(1).into(),
            // There are no priority ops processed - to be safe, scan the last 50k blocks.
            None => client
                .finalized_block_number()
                .await
                .context("cannot get current Ethereum block")?
                .saturating_sub(PRIORITY_EXPIRATION),
        };

        Ok(EthWatchState {
            next_expected_priority_id,
            last_seen_version_id,
            last_processed_ethereum_block,
        })
    }

    pub async fn run(mut self, mut stop_receiver: watch::Receiver<bool>) -> anyhow::Result<()> {
        let mut timer = tokio::time::interval(self.poll_interval);
        let pool = self.pool.clone();

        while !*stop_receiver.borrow_and_update() {
            tokio::select! {
                _ = timer.tick() => { /* continue iterations */ }
                _ = stop_receiver.changed() => break,
            }
            METRICS.eth_poll.inc();

            let mut storage = pool.connection_tagged("eth_watch").await?;
            match self.loop_iteration(&mut storage).await {
                Ok(()) => { /* everything went fine */ }
                Err(EventProcessorError::Internal(err)) => {
                    tracing::error!("Internal error processing new blocks: {err:?}");
                    return Err(err);
                }
                Err(err) => {
                    // This is an error because otherwise we could potentially miss a priority operation
                    // thus entering priority mode, which is not desired.
                    tracing::error!("Failed to process new blocks: {err}");
                    self.last_processed_ethereum_block =
                        Self::initialize_state(&*self.client, &mut storage)
                            .await?
                            .last_processed_ethereum_block;
                }
            }
        }

        tracing::info!("Stop signal received, eth_watch is shutting down");
        Ok(())
    }

    #[tracing::instrument(skip_all)]
    async fn loop_iteration(
        &mut self,
        storage: &mut Connection<'_, Core>,
    ) -> Result<(), EventProcessorError> {
        let stage_latency = METRICS.poll_eth_node[&PollStage::Request].start();
        let to_block = self.client.finalized_block_number().await?;
        if to_block <= self.last_processed_ethereum_block {
            return Ok(());
        }

        let events = self
            .client
            .get_events(
                Web3BlockNumber::Number(self.last_processed_ethereum_block.into()),
                Web3BlockNumber::Number(to_block.into()),
                RETRY_LIMIT,
            )
            .await?;
        stage_latency.observe();

        for processor in &mut self.event_processors {
            let relevant_topic = processor.relevant_topic();
            let processor_events = events
                .iter()
                .filter(|event| event.topics.get(0) == Some(&relevant_topic))
                .cloned()
                .collect();
            processor
                .process_events(storage, &*self.client, processor_events)
                .await?;
        }
        self.last_processed_ethereum_block = to_block;
        Ok(())
    }
<<<<<<< HEAD
}

pub async fn start_eth_watch(
    config: ETHWatchConfig,
    pool: ConnectionPool<Core>,
    eth_gateway: Arc<dyn EthInterface>,
    diamond_proxy_addr: Address,
    state_transition_manager_addr: Option<Address>,
    governance: (Contract, Address),
    stop_receiver: watch::Receiver<bool>,
) -> anyhow::Result<JoinHandle<anyhow::Result<()>>> {
    let eth_client = EthHttpQueryClient::new(
        eth_gateway,
        diamond_proxy_addr,
        state_transition_manager_addr,
        Some(governance.1),
        config.confirmations_for_eth_event,
    );

    let eth_watch = EthWatch::new(
        diamond_proxy_addr,
        state_transition_manager_addr,
        Some(governance.0),
        Box::new(eth_client),
        pool,
        config.poll_interval(),
    )
    .await;

    Ok(tokio::spawn(eth_watch.run(stop_receiver)))
=======
>>>>>>> addf887d
}<|MERGE_RESOLUTION|>--- conflicted
+++ resolved
@@ -48,14 +48,9 @@
 
 impl EthWatch {
     pub async fn new(
-<<<<<<< HEAD
         diamond_proxy_addr: Address,
         state_transition_manager_address: Option<Address>,
-        governance_contract: Option<Contract>,
-=======
-        diamond_proxy_address: Address,
         governance_contract: &Contract,
->>>>>>> addf887d
         mut client: Box<dyn EthClient>,
         pool: ConnectionPool<Core>,
         poll_interval: Duration,
@@ -68,27 +63,15 @@
         let priority_ops_processor =
             PriorityOpsEventProcessor::new(state.next_expected_priority_id)?;
         let governance_upgrades_processor = GovernanceUpgradesEventProcessor::new(
-            diamond_proxy_address,
+            state_transition_manager_address.unwrap_or(diamond_proxy_addr),
             state.last_seen_version_id,
-            governance_contract,
-        )?;
+            &governance_contract,
+        );
         let event_processors: Vec<Box<dyn EventProcessor>> = vec![
             Box::new(priority_ops_processor),
             Box::new(governance_upgrades_processor),
         ];
 
-<<<<<<< HEAD
-        if let Some(governance_contract) = governance_contract {
-            let governance_upgrades_processor = GovernanceUpgradesEventProcessor::new(
-                state_transition_manager_address.unwrap_or(diamond_proxy_addr),
-                state.last_seen_version_id,
-                &governance_contract,
-            );
-            event_processors.push(Box::new(governance_upgrades_processor))
-        }
-
-=======
->>>>>>> addf887d
         let topics = event_processors
             .iter()
             .map(|processor| processor.relevant_topic())
@@ -212,37 +195,4 @@
         self.last_processed_ethereum_block = to_block;
         Ok(())
     }
-<<<<<<< HEAD
-}
-
-pub async fn start_eth_watch(
-    config: ETHWatchConfig,
-    pool: ConnectionPool<Core>,
-    eth_gateway: Arc<dyn EthInterface>,
-    diamond_proxy_addr: Address,
-    state_transition_manager_addr: Option<Address>,
-    governance: (Contract, Address),
-    stop_receiver: watch::Receiver<bool>,
-) -> anyhow::Result<JoinHandle<anyhow::Result<()>>> {
-    let eth_client = EthHttpQueryClient::new(
-        eth_gateway,
-        diamond_proxy_addr,
-        state_transition_manager_addr,
-        Some(governance.1),
-        config.confirmations_for_eth_event,
-    );
-
-    let eth_watch = EthWatch::new(
-        diamond_proxy_addr,
-        state_transition_manager_addr,
-        Some(governance.0),
-        Box::new(eth_client),
-        pool,
-        config.poll_interval(),
-    )
-    .await;
-
-    Ok(tokio::spawn(eth_watch.run(stop_receiver)))
-=======
->>>>>>> addf887d
 }