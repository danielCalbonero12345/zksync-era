# syntax=docker/dockerfile:experimental
FROM debian:bookworm-slim as builder

RUN apt-get update && apt-get install -y curl clang openssl libssl-dev gcc g++ \
    pkg-config build-essential libclang-dev && \
    rm -rf /var/lib/apt/lists/*

ENV RUSTUP_HOME=/usr/local/rustup \
    CARGO_HOME=/usr/local/cargo \
    PATH=/usr/local/cargo/bin:$PATH

RUN curl https://sh.rustup.rs -sSf | bash -s -- -y && \
    rustup install nightly-2023-07-21 && \
    rustup default nightly-2023-07-21

WORKDIR /usr/src/zksync
COPY . .

RUN cargo build --release

FROM debian:bookworm-slim

RUN apt-get update && apt-get install -y curl libpq5 ca-certificates wget python3 && rm -rf /var/lib/apt/lists/*

<<<<<<< HEAD
# install zksolc 1.3.0-1.3.16
RUN for VERSION in $(seq -f "v1.3.%g" 0 16); do \
    if [ "$VERSION" = "v1.3.12" ] || [ "$VERSION" = "v1.3.15" ]; then \
=======
# install zksolc 1.3.x
RUN skip_versions="v1.3.12 v1.3.15" && \
    for VERSION in $(seq -f "v1.3.%g" 0 16); do \
    if echo " $skip_versions " | grep -q -w " $VERSION "; then \
>>>>>>> e61d9e5f
    continue; \
    fi; \
    mkdir -p /etc/zksolc-bin/$VERSION && \
    wget https://github.com/matter-labs/zksolc-bin/raw/main/linux-amd64/zksolc-linux-amd64-musl-$VERSION -O /etc/zksolc-bin/$VERSION/zksolc && \
    chmod +x /etc/zksolc-bin/$VERSION/zksolc; \
    done

<<<<<<< HEAD
# install zkvyper 1.3.9-1.3.11
=======
# install zkvyper 1.3.x
>>>>>>> e61d9e5f
RUN for VERSION in $(seq -f "v1.3.%g" 9 11); do \
    mkdir -p /etc/zkvyper-bin/$VERSION && \
    wget https://github.com/matter-labs/zkvyper-bin/raw/main/linux-amd64/zkvyper-linux-amd64-musl-$VERSION -O /etc/zkvyper-bin/$VERSION/zkvyper && \
    chmod +x /etc/zkvyper-bin/$VERSION/zkvyper; \
    done

# install solc
COPY docker/contract-verifier/install-all-solc.sh install-all-solc.sh
RUN sh ./install-all-solc.sh

# install vyper
RUN mkdir -p /etc/vyper-bin/0.3.3 \
    && wget -O vyper0.3.3 https://github.com/vyperlang/vyper/releases/download/v0.3.3/vyper.0.3.3%2Bcommit.48e326f0.linux \
    && mv vyper0.3.3 /etc/vyper-bin/0.3.3/vyper \
    && chmod +x /etc/vyper-bin/0.3.3/vyper
RUN mkdir -p /etc/vyper-bin/0.3.9 \
    && wget -O vyper0.3.9 https://github.com/vyperlang/vyper/releases/download/v0.3.9/vyper.0.3.9%2Bcommit.66b96705.linux \
    && mv vyper0.3.9 /etc/vyper-bin/0.3.9/vyper \
    && chmod +x /etc/vyper-bin/0.3.9/vyper

COPY --from=builder /usr/src/zksync/target/release/zksync_contract_verifier /usr/bin/
COPY etc/system-contracts/bootloader/build/artifacts/ /etc/system-contracts/bootloader/build/artifacts/
COPY etc/system-contracts/artifacts-zk /etc/system-contracts/artifacts-zk

# CMD tail -f /dev/null
ENTRYPOINT ["zksync_contract_verifier"]<|MERGE_RESOLUTION|>--- conflicted
+++ resolved
@@ -22,16 +22,10 @@
 
 RUN apt-get update && apt-get install -y curl libpq5 ca-certificates wget python3 && rm -rf /var/lib/apt/lists/*
 
-<<<<<<< HEAD
-# install zksolc 1.3.0-1.3.16
-RUN for VERSION in $(seq -f "v1.3.%g" 0 16); do \
-    if [ "$VERSION" = "v1.3.12" ] || [ "$VERSION" = "v1.3.15" ]; then \
-=======
 # install zksolc 1.3.x
 RUN skip_versions="v1.3.12 v1.3.15" && \
     for VERSION in $(seq -f "v1.3.%g" 0 16); do \
     if echo " $skip_versions " | grep -q -w " $VERSION "; then \
->>>>>>> e61d9e5f
     continue; \
     fi; \
     mkdir -p /etc/zksolc-bin/$VERSION && \
@@ -39,11 +33,7 @@
     chmod +x /etc/zksolc-bin/$VERSION/zksolc; \
     done
 
-<<<<<<< HEAD
-# install zkvyper 1.3.9-1.3.11
-=======
 # install zkvyper 1.3.x
->>>>>>> e61d9e5f
 RUN for VERSION in $(seq -f "v1.3.%g" 9 11); do \
     mkdir -p /etc/zkvyper-bin/$VERSION && \
     wget https://github.com/matter-labs/zkvyper-bin/raw/main/linux-amd64/zkvyper-linux-amd64-musl-$VERSION -O /etc/zkvyper-bin/$VERSION/zkvyper && \
